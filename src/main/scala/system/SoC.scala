package system

import noop._
import bus.axi4.{AXI4, AXI4Lite}
import bus.simplebus._
<<<<<<< HEAD
import device.AXI4Timer
import top.Settings
=======
import device.{AXI4Timer, AXI4PLIC}
>>>>>>> 8bfaa5a8

import chisel3._
import chisel3.util._
import chisel3.util.experimental.BoringUtils

trait HasSoCParameter {
  val EnableILA = Settings.EnableILA
  val HasL2cache = Settings.HasL2cache
  val HasPrefetch = Settings.HasL2cache
}

class ILABundle extends NOOPBundle {
  val WBUpc = UInt(VAddrBits.W)
  val WBUvalid = UInt(1.W)
  val WBUrfWen = UInt(1.W)
  val WBUrfDest = UInt(5.W)
  val WBUrfData = UInt(XLEN.W)
  val InstrCnt = UInt(64.W)
}

class NOOPSoC(implicit val p: NOOPConfig) extends Module with HasSoCParameter {
  val io = IO(new Bundle{
    val mem = new AXI4
    val mmio = (if (p.FPGAPlatform) { new AXI4 } else { new SimpleBusUC })
    val slcr = (if (p.FPGAPlatform) { new AXI4 } else null)
    val frontend = Flipped(new AXI4)
    val meip = Input(Bool())
    val ila = if (p.FPGAPlatform && EnableILA) Some(Output(new ILABundle)) else None
  })

  val noop = Module(new NOOP)
  val cohMg = Module(new CoherenceManager)
  val xbar = Module(new SimpleBusCrossbarNto1(2))
  cohMg.io.in <> noop.io.imem.mem
  noop.io.dmem.coh <> cohMg.io.out.coh
  xbar.io.in(0) <> cohMg.io.out.mem
  xbar.io.in(1) <> noop.io.dmem.mem

  val axi2sb = Module(new AXI42SimpleBusConverter())
  axi2sb.io.in <> io.frontend
  noop.io.frontend <> axi2sb.io.out

<<<<<<< HEAD
  val memport = xbar.io.out.toMemPort()
  memport.resp.bits.data := DontCare
  memport.resp.valid := DontCare
  memport.req.ready := DontCare

  if (HasL2cache) {
=======
  val mem = if (HasL2cache) {
>>>>>>> 8bfaa5a8
    val l2cacheOut = Wire(new SimpleBusC)
    val l2cacheIn = if (HasPrefetch) {
      val prefetcher = Module(new Prefetcher)
      val l2cacheIn = Wire(new SimpleBusUC)
      prefetcher.io.in <> xbar.io.out.req
      l2cacheIn.req <> prefetcher.io.out
      xbar.io.out.resp <> l2cacheIn.resp
      l2cacheIn
    } else xbar.io.out
    val l2Empty = Wire(Bool())
    l2cacheOut <> Cache(in = l2cacheIn, mmio = 0.U.asTypeOf(new SimpleBusUC) :: Nil, flush = "b00".U, empty = l2Empty, enable = true)(
      CacheConfig(name = "l2cache", totalSize = 128, cacheLevel = 2))
    l2cacheOut.coh.resp.ready := true.B
    l2cacheOut.coh.req.valid := false.B
    l2cacheOut.coh.req.bits := DontCare
    l2cacheOut.mem
  } else {
    xbar.io.out
  }

  val memAddrMap = Module(new SimpleBusAddressMapper((28, 0x10000000L)))
  memAddrMap.io.in <> mem
  io.mem <> memAddrMap.io.out.toAXI4()
  
  noop.io.imem.coh.resp.ready := true.B
  noop.io.imem.coh.req.valid := false.B
  noop.io.imem.coh.req.bits := DontCare

  val addrSpace = List(
    (0x40000000L, 0x08000000L), // external devices
    (0x48000000L, 0x00010000L), // CLINT
    (0x4c000000L, 0x04000000L), // PLIC
    (0x49000000L, 0x00001000L)  // SLCR for pynq
  )
  val mmioXbar = Module(new SimpleBusCrossbar1toN(addrSpace))
  mmioXbar.io.in <> noop.io.mmio

  val extDev = mmioXbar.io.out(0)
  if (p.FPGAPlatform) {
    val mmioAddrMap = Module(new SimpleBusAddressMapper((24, 0xe0000000L)))
    mmioAddrMap.io.in <> extDev
    io.mmio <> mmioAddrMap.io.out.toAXI4()

    val slcrAddrMap = Module(new SimpleBusAddressMapper((16, 0xf8000000L)))
    slcrAddrMap.io.in <> mmioXbar.io.out(3)
    io.slcr <> slcrAddrMap.io.out.toAXI4()
  }
  else {
    io.mmio <> extDev
    mmioXbar.io.out(3) := DontCare
  }

  val clint = Module(new AXI4Timer(sim = !p.FPGAPlatform))
  clint.io.in <> mmioXbar.io.out(1).toAXI4Lite()
  val mtipSync = clint.io.extra.get.mtip
  BoringUtils.addSource(mtipSync, "mtip")

  val plic = Module(new AXI4PLIC(nrIntr = 1, nrHart = 1))
  plic.io.in <> mmioXbar.io.out(2).toAXI4Lite()
  plic.io.extra.get.intrVec := RegNext(RegNext(io.meip))
  val meipSync = plic.io.extra.get.meip(0)
  BoringUtils.addSource(meipSync, "meip")

  // ILA
  if (p.FPGAPlatform) {
    def BoringUtilsConnect(sink: UInt, id: String) {
      val temp = WireInit(0.U(64.W))
      BoringUtils.addSink(temp, id)
      sink := temp
    }

    val dummy = WireInit(0.U.asTypeOf(new ILABundle))
    val ila = io.ila.getOrElse(dummy)
    BoringUtilsConnect(ila.WBUpc      ,"ilaWBUpc")
    BoringUtilsConnect(ila.WBUvalid   ,"ilaWBUvalid")
    BoringUtilsConnect(ila.WBUrfWen   ,"ilaWBUrfWen")
    BoringUtilsConnect(ila.WBUrfDest  ,"ilaWBUrfDest")
    BoringUtilsConnect(ila.WBUrfData  ,"ilaWBUrfData")
    BoringUtilsConnect(ila.InstrCnt   ,"ilaInstrCnt")
  }
}<|MERGE_RESOLUTION|>--- conflicted
+++ resolved
@@ -3,12 +3,8 @@
 import noop._
 import bus.axi4.{AXI4, AXI4Lite}
 import bus.simplebus._
-<<<<<<< HEAD
-import device.AXI4Timer
+import device.{AXI4Timer, AXI4PLIC}
 import top.Settings
-=======
-import device.{AXI4Timer, AXI4PLIC}
->>>>>>> 8bfaa5a8
 
 import chisel3._
 import chisel3.util._
@@ -51,16 +47,12 @@
   axi2sb.io.in <> io.frontend
   noop.io.frontend <> axi2sb.io.out
 
-<<<<<<< HEAD
   val memport = xbar.io.out.toMemPort()
   memport.resp.bits.data := DontCare
   memport.resp.valid := DontCare
   memport.req.ready := DontCare
 
-  if (HasL2cache) {
-=======
   val mem = if (HasL2cache) {
->>>>>>> 8bfaa5a8
     val l2cacheOut = Wire(new SimpleBusC)
     val l2cacheIn = if (HasPrefetch) {
       val prefetcher = Module(new Prefetcher)
