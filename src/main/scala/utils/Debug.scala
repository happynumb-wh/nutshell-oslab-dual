package utils

import chisel3._
import chisel3.util._

import noop.NOOPConfig

object Debug {
  def apply(flag: Boolean = NOOPConfig().EnableDebug, cond: Bool = true.B)(body: => Unit): Any =
<<<<<<< HEAD
    if (flag) { when (cond && GTimer() > 88379000.U) { body } }
=======
    if (flag) { when (cond && GTimer() > 739200.U) { body } }
>>>>>>> b29660e6
}

object ShowType {
  def apply[T: Manifest](t: T) = println(manifest[T])
}<|MERGE_RESOLUTION|>--- conflicted
+++ resolved
@@ -7,11 +7,7 @@
 
 object Debug {
   def apply(flag: Boolean = NOOPConfig().EnableDebug, cond: Bool = true.B)(body: => Unit): Any =
-<<<<<<< HEAD
-    if (flag) { when (cond && GTimer() > 88379000.U) { body } }
-=======
-    if (flag) { when (cond && GTimer() > 739200.U) { body } }
->>>>>>> b29660e6
+    if (flag) { when (cond && GTimer() > 35800.U) { body } }
 }
 
 object ShowType {
