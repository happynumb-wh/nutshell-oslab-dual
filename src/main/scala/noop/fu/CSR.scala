package noop

import chisel3._
import chisel3.util._
import chisel3.util.experimental.BoringUtils

import utils._
import top.Settings

object CSROpType {
  def jmp  = "b000".U
  def wrt  = "b001".U
  def set  = "b010".U
  def clr  = "b011".U
  def wrti = "b101".U
  def seti = "b110".U
  def clri = "b111".U
}

trait HasCSRConst {
  // User Trap Setup
  val Ustatus       = 0x000 
  val Uie           = 0x004
  val Utvec         = 0x005
  
  // User Trap Handling
  val Uscratch      = 0x040
  val Uepc          = 0x041
  val Ucause        = 0x042
  val Utval         = 0x043
  val Uip           = 0x044

  // User Floating-Point CSRs (not implemented)
  val Fflags        = 0x001
  val Frm           = 0x002
  val Fcsr          = 0x003

  // User Counter/Timers
  val Cycle         = 0xC00
  val Time          = 0xC01
  val Instret       = 0xC02
  
  // Supervisor Trap Setup
  val Sstatus       = 0x100
  val Sedeleg       = 0x102
  val Sideleg       = 0x103
  val Sie           = 0x104
  val Stvec         = 0x105
  val Scounteren    = 0x106

  // Supervisor Trap Handling
  val Sscratch      = 0x140
  val Sepc          = 0x141
  val Scause        = 0x142
  val Stval         = 0x143
  val Sip           = 0x144

  // Supervisor Protection and Translation
  val Satp          = 0x180

  // Machine Information Registers 
  val Mvendorid     = 0xF11 
  val Marchid       = 0xF12 
  val Mimpid        = 0xF13 
  val Mhartid       = 0xF14 

  // Machine Trap Setup
  val Mstatus       = 0x300
  val Misa          = 0x301
  val Medeleg       = 0x302
  val Mideleg       = 0x303
  val Mie           = 0x304
  val Mtvec         = 0x305
  val Mcounteren    = 0x306 

  // Machine Trap Handling
  val Mscratch      = 0x340 
  val Mepc          = 0x341
  val Mcause        = 0x342
  val Mtval         = 0x343
  val Mip           = 0x344

  // Machine Memory Protection
  // TBD
  val Pmpcfg0       = 0x3A0
  val Pmpcfg1       = 0x3A1
  val Pmpcfg2       = 0x3A2
  val Pmpcfg3       = 0x3A3
  val PmpaddrBase   = 0x3B0 

  // Machine Counter/Timers 
  // Currently, NOOP uses perfcnt csr set instead of standard Machine Counter/Timers 
  // 0xB80 - 0x89F are also used as perfcnt csr

  // Machine Counter Setup (not implemented)
  // Debug/Trace Registers (shared with Debug Mode) (not implemented)
  // Debug Mode Registers (not implemented)

  def privEcall = 0x000.U
  def privMret  = 0x302.U
  def privSret  = 0x102.U
  def privUret  = 0x002.U

  def ModeM     = 0x3.U
  def ModeH     = 0x2.U
  def ModeS     = 0x1.U
  def ModeU     = 0x0.U

  def IRQ_UEIP  = 0 
  def IRQ_SEIP  = 1
  def IRQ_MEIP  = 3 

  def IRQ_UTIP  = 4 
  def IRQ_STIP  = 5 
  def IRQ_MTIP  = 7 

  def IRQ_USIP  = 8 
  def IRQ_SSIP  = 9 
  def IRQ_MSIP  = 11 

  val IntPriority = Seq(
    IRQ_MEIP, IRQ_MSIP, IRQ_MTIP,
    IRQ_SEIP, IRQ_SSIP, IRQ_STIP,
    IRQ_UEIP, IRQ_USIP, IRQ_UTIP
  )
}

trait HasExceptionNO {
  def instrAddrMisaligned = 0
  def instrAccessFault    = 1
  def illegalInstr        = 2
  def breakPoint          = 3
  def loadAddrMisaligned  = 4
  def loadAccessFault     = 5
  def storeAddrMisaligned = 6
  def storeAccessFault    = 7
  def ecallU              = 8
  def ecallS              = 9
  def ecallM              = 11
  def instrPageFault      = 12
  def loadPageFault       = 13
  def storePageFault      = 15

  val ExcPriority = Seq(
      breakPoint, // TODO: different BP has different priority
      instrPageFault,
      instrAccessFault,
      illegalInstr,
      instrAddrMisaligned,
      ecallM, ecallS, ecallU,
      storeAddrMisaligned,
      loadAddrMisaligned,
      storePageFault,
      loadPageFault,
      storeAccessFault,
      loadAccessFault
  )
}

<<<<<<< HEAD

class CSRIO extends FunctionUnitIO {
  val cfIn = Flipped(new CtrlFlowIO)
  val redirect = new RedirectIO
  // for exception check
  val instrValid = Input(Bool())
  val isBackendException = Input(Bool())
  // for differential testing
  val intrNO = Output(UInt(XLEN.W))
  val imemMMU = Flipped(new MMUIO)
  val dmemMMU = Flipped(new MMUIO)
  val wenFix = Output(Bool())
}

class CSR(implicit val p: NOOPConfig) extends NOOPModule with HasCSRConst{
  val io = IO(new CSRIO)

  val (valid, src1, src2, func) = (io.in.valid, io.in.bits.src1, io.in.bits.src2, io.in.bits.func)
  def access(valid: Bool, src1: UInt, src2: UInt, func: UInt): UInt = {
    this.valid := valid
    this.src1 := src1
    this.src2 := src2
    this.func := func
    io.out.bits
  }

  // CSR define
=======
trait HasCSRCommon {
  def access(valid: Bool, src1: UInt, src2: UInt, func: UInt): UInt
>>>>>>> fa26d24f

  class Priv extends Bundle {
    val m = Output(Bool())
    val h = Output(Bool())
    val s = Output(Bool())
    val u = Output(Bool())
  }
   
  class MstatusStruct extends Bundle {
    val sd = Output(UInt(1.W))
    if (Settings.IsRV32) {
      val pad0 = Output(UInt(8.W))
    } else {
      val pad1 = Output(UInt(37.W))  // FIXIT: It should be 27 ?
      val sxl = Output(UInt(2.W))
      val uxl = Output(UInt(2.W))
      val pad0 = Output(UInt(9.W))
    }
    val tsr = Output(UInt(1.W))
    val tw = Output(UInt(1.W))
    val tvm = Output(UInt(1.W))
    val mxr = Output(UInt(1.W))
    val sum = Output(UInt(1.W))
    val mprv = Output(UInt(1.W))
    val xs = Output(UInt(2.W))
    val fs = Output(UInt(2.W))
    val mpp = Output(UInt(2.W))
    val hpp = Output(UInt(2.W))
    val spp = Output(UInt(1.W))
    val pie = new Priv
    val ie = new Priv
  }

  class Interrupt extends Bundle {
    val e = new Priv
    val t = new Priv
    val s = new Priv
  }

  val perfCntList = Map(
    "Mcycle"      -> (0xb00, "perfCntCondMcycle"     ),
    "Minstret"    -> (0xb02, "perfCntCondMinstret"   ),
    "MimemStall"  -> (0xb03, "perfCntCondMimemStall" ),
    "MaluInstr"   -> (0xb04, "perfCntCondMaluInstr"  ),
    "MbruInstr"   -> (0xb05, "perfCntCondMbruInstr"  ),
    "MlsuInstr"   -> (0xb06, "perfCntCondMlsuInstr"  ),
    "MmduInstr"   -> (0xb07, "perfCntCondMmduInstr"  ),
    "McsrInstr"   -> (0xb08, "perfCntCondMcsrInstr"  ),
    "MloadInstr"  -> (0xb09, "perfCntCondMloadInstr" ),
    "MloadStall"  -> (0xb0a, "perfCntCondMloadStall" ),
    "MstoreStall" -> (0xb0b, "perfCntCondMstoreStall"),
    "MmmioInstr"  -> (0xb0c, "perfCntCondMmmioInstr" ),
    "MicacheHit"  -> (0xb0d, "perfCntCondMicacheHit" ),
    "MdcacheHit"  -> (0xb0e, "perfCntCondMdcacheHit" ),
    "MmulInstr"   -> (0xb0f, "perfCntCondMmulInstr"  ),
    "MifuFlush"   -> (0xb10, "perfCntCondMifuFlush"  ),
    "MrawStall"   -> (0xb11, "perfCntCondMrawStall"  ),
    "MexuBusy"    -> (0xb12, "perfCntCondMexuBusy"   ),
    "MbpBRight"   -> (0xb13, "MbpBRight"             ),
    "MbpBWrong"   -> (0xb14, "MbpBWrong"             ),
    "MbpJRight"   -> (0xb15, "MbpJRight"             ),
    "MbpJWrong"   -> (0xb16, "MbpJWrong"             ),
    "MbpIRight"   -> (0xb17, "MbpIRight"             ),
    "MbpIWrong"   -> (0xb18, "MbpIWrong"             ),
    "MbpRRight"   -> (0xb19, "MbpRRight"             ),
    "MbpRWrong"   -> (0xb1a, "MbpRWrong"             ),
    "Custom1"     -> (0xb1b, "Custom1"             ),
    "Custom2"     -> (0xb1c, "Custom2"             ),
    "Custom3"     -> (0xb1d, "Custom3"             ),
    "Custom4"     -> (0xb1e, "Custom4"             ),
    "Custom5"     -> (0xb1f, "Custom5"             ),
    "Custom6"     -> (0xb20, "Custom6"             ),
    "Custom7"     -> (0xb21, "Custom7"             ),
    "Custom8"     -> (0xb22, "Custom8"             ),
    "Ml2cacheHit" -> (0xb23, "perfCntCondMl2cacheHit"),
    "ISUIssue"    -> (0xb24, "perfCntCondISUIssue"),
    "ISU1Issue"   -> (0xb25, "perfCntCondISU1Issue"),
    "ISU2Issue"   -> (0xb26, "perfCntCondISU2Issue"),
    "Src2NotReady"-> (0xb27, "perfCntCondSrc2NotReady"),
    "Dst2Conflict"-> (0xb28, "perfCntCondDst2Conflict"),
    "Inst2NotALU" -> (0xb29, "perfCntCondInst2NotALU"),
    "Inst2NoReady"-> (0xb2a, "perfCntCondInst2NotReady"),
    "MultiCommit" -> (0xb2b, "perfCntCondMultiCommit")
  )
}

class CSRIO extends FunctionUnitIO {
  val cfIn = Flipped(new CtrlFlowIO)
  val redirect = new RedirectIO
  // for exception check
  val instrValid = Input(Bool())
  val isBackendException = Input(Bool())
  // for differential testing
  val intrNO = Output(UInt(XLEN.W))
  val imemMMU = Flipped(new MMUIO)
  val dmemMMU = Flipped(new MMUIO)
  val wenFix = Output(Bool())
}

class CSR(implicit val p: NOOPConfig) extends NOOPModule with HasCSRConst with HasCSRCommon{
  val io = IO(new CSRIO)

  val (valid, src1, src2, func) = (io.in.valid, io.in.bits.src1, io.in.bits.src2, io.in.bits.func)
  def access(valid: Bool, src1: UInt, src2: UInt, func: UInt): UInt = {
    this.valid := valid
    this.src1 := src1
    this.src2 := src2
    this.func := func
    io.out.bits
  }

  // Machine-Level CSRs
  
  val mtvec = RegInit(UInt(XLEN.W), 0.U)
  val mcounteren = RegInit(UInt(XLEN.W), 0.U)
  val mcause = RegInit(UInt(XLEN.W), 0.U)
  val mtval = RegInit(UInt(XLEN.W), 0.U)
  val mepc = Reg(UInt(XLEN.W))

  val mie = RegInit(0.U(XLEN.W))
  val mipWire = WireInit(0.U.asTypeOf(new Interrupt))
  val mipReg  = RegInit(0.U.asTypeOf(new Interrupt).asUInt)
  val mipFixMask = "h77f".U
  val mip = (mipWire.asUInt | mipReg).asTypeOf(new Interrupt)

  def getMisaMxl(mxl: Int): UInt = {mxl.U << (XLEN-2)}
  def getMisaExt(ext: Char): UInt = {1.U << (ext.toInt - 'a'.toInt)} 
  var extList = List('a', 's', 'i', 'u')
  if(HasMExtension){ extList = extList :+ 'm'}
  if(HasCExtension){ extList = extList :+ 'c'}
  val misaInitVal = getMisaMxl(2) | extList.foldLeft(0.U)((sum, i) => sum | getMisaExt(i)) //"h8000000000141105".U 
  val misa = RegInit(UInt(XLEN.W), misaInitVal) 
  // MXL = 2          | 0 | EXT = b 00 0000 0100 0001 0001 0000 0101
  // (XLEN-1, XLEN-2) |   |(25, 0)  ZY XWVU TSRQ PONM LKJI HGFE DCBA

  val mvendorid = RegInit(UInt(XLEN.W), 0.U) // this is a non-commercial implementation
  val marchid = RegInit(UInt(XLEN.W), 0.U) // return 0 to indicate the field is not implemented
  val mimpid = RegInit(UInt(XLEN.W), 0.U) // provides a unique encoding of the version of the processor implementation
  val mhartid = RegInit(UInt(XLEN.W), 0.U) // the hardware thread running the code
  val mstatus = RegInit(UInt(XLEN.W), "h00001800".U)
  // val mstatus = RegInit(UInt(XLEN.W), "h8000c0100".U)
  // mstatus Value Table
  // | sd   |
  // | pad1 |
  // | sxl  | hardlinked to 10, use 00 to pass xv6 test  
  // | uxl  | hardlinked to 00
  // | pad0 |
  // | tsr  |
  // | tw   |
  // | tvm  |
  // | mxr  |
  // | sum  |
  // | mprv |
  // | xs   | 00 |
  // | fs   | 00 |
  // | mpp  | 00 |
  // | hpp  | 00 |
  // | spp  | 0 |
  // | pie  | 0000 |
  // | ie   | 0000 | uie hardlinked to 0, as N ext is not implemented
  val mstatusStruct = mstatus.asTypeOf(new MstatusStruct)
  def mstatusUpdateSideEffect(mstatus: UInt): UInt = {
    val mstatusOld = WireInit(mstatus.asTypeOf(new MstatusStruct))
    val mstatusNew = Cat(mstatusOld.fs === "b11".U, mstatus(XLEN-2, 0))
    mstatusNew
  }

  val medeleg = RegInit(UInt(XLEN.W), 0.U)
  val mideleg = RegInit(UInt(XLEN.W), 0.U)
  val mscratch = RegInit(UInt(XLEN.W), 0.U)

  val pmpcfg0 = RegInit(UInt(XLEN.W), 0.U)
  val pmpcfg1 = RegInit(UInt(XLEN.W), 0.U)
  val pmpcfg2 = RegInit(UInt(XLEN.W), 0.U)
  val pmpcfg3 = RegInit(UInt(XLEN.W), 0.U)
  val pmpaddr0 = RegInit(UInt(XLEN.W), 0.U) 
  val pmpaddr1 = RegInit(UInt(XLEN.W), 0.U) 
  val pmpaddr2 = RegInit(UInt(XLEN.W), 0.U) 
  val pmpaddr3 = RegInit(UInt(XLEN.W), 0.U) 

  // Superviser-Level CSRs

  // val sstatus = RegInit(UInt(XLEN.W), "h00000000".U)
  val sstatusWmask = "hc6122".U
  // Sstatus Write Mask
  // -------------------------------------------------------
  //    19           9   5     2
  // 0  1100 0000 0001 0010 0010
  // 0  c    0    1    2    2
  // -------------------------------------------------------
  val sstatusRmask = sstatusWmask | "h8000000300018000".U
  // Sstatus Read Mask = (SSTATUS_WMASK | (0xf << 13) | (1ull << 63) | (3ull << 32))
  val stvec = RegInit(UInt(XLEN.W), 0.U)
  // val sie = RegInit(0.U(XLEN.W))
  val sieMask = "h222".U & mideleg
  val sipMask  = "h222".U & mideleg
  // val satp = RegInit(UInt(XLEN.W), "h8000000000087fbe".U)
  val satp = RegInit(UInt(XLEN.W), 0.U)
  val sepc = RegInit(UInt(XLEN.W), 0.U)
  val scause = RegInit(UInt(XLEN.W), 0.U)
  val stval = Reg(UInt(XLEN.W))
  val sscratch = RegInit(UInt(XLEN.W), 0.U)
  val scounteren = RegInit(UInt(XLEN.W), 0.U)

  if (Settings.HasDTLB) {
    BoringUtils.addSource(satp, "CSRSATP")
  }

  // User-Level CSRs
  val uepc = Reg(UInt(XLEN.W))

  // Atom LR/SC Control Bits
  val setLr = WireInit(Bool(), false.B)
  val setLrVal = WireInit(Bool(), false.B)
  val setLrAddr = WireInit(UInt(AddrBits.W), DontCare) //TODO : need check
  val lr = RegInit(Bool(), false.B)
  val lrAddr = RegInit(UInt(AddrBits.W), 0.U)
  BoringUtils.addSink(setLr, "set_lr")
  BoringUtils.addSink(setLrVal, "set_lr_val")
  BoringUtils.addSink(setLrAddr, "set_lr_addr")
  BoringUtils.addSource(lr, "lr")
  BoringUtils.addSource(lrAddr, "lr_addr")

  when(setLr){
    lr := setLrVal
    lrAddr := setLrAddr
  }

  // Hart Priviledge Mode
  val priviledgeMode = RegInit(UInt(2.W), ModeM)

  // perfcnt
  val hasPerfCnt = !p.FPGAPlatform
  val nrPerfCnts = if (hasPerfCnt) 0x80 else 0x3
  val perfCnts = List.fill(nrPerfCnts)(RegInit(0.U(XLEN.W)))
  val perfCntsLoMapping = (0 until nrPerfCnts).map { case i => MaskedRegMap(0xb00 + i, perfCnts(i)) }
  val perfCntsHiMapping = (0 until nrPerfCnts).map { case i => MaskedRegMap(0xb80 + i, perfCnts(i)(63, 32)) }

  // CSR reg map
  val mapping = Map(

    // User Trap Setup
    // MaskedRegMap(Ustatus, ustatus), 
    // MaskedRegMap(Uie, uie, 0.U, MaskedRegMap.Unwritable),
    // MaskedRegMap(Utvec, utvec),
    
    // User Trap Handling
    // MaskedRegMap(Uscratch, uscratch),
    // MaskedRegMap(Uepc, uepc),
    // MaskedRegMap(Ucause, ucause),
    // MaskedRegMap(Utval, utval),
    // MaskedRegMap(Uip, uip),

    // User Floating-Point CSRs (not implemented)
    // MaskedRegMap(Fflags, fflags),
    // MaskedRegMap(Frm, frm),
    // MaskedRegMap(Fcsr, fcsr),

    // User Counter/Timers
    // MaskedRegMap(Cycle, cycle),
    // MaskedRegMap(Time, time),
    // MaskedRegMap(Instret, instret),
    
    // Supervisor Trap Setup
    MaskedRegMap(Sstatus, mstatus, sstatusWmask, mstatusUpdateSideEffect, sstatusRmask),

    // MaskedRegMap(Sedeleg, Sedeleg),
    // MaskedRegMap(Sideleg, Sideleg),
    MaskedRegMap(Sie, mie, sieMask, MaskedRegMap.NoSideEffect, sieMask),
    MaskedRegMap(Stvec, stvec),
    MaskedRegMap(Scounteren, scounteren),

    // Supervisor Trap Handling
    MaskedRegMap(Sscratch, sscratch),
    MaskedRegMap(Sepc, sepc),
    MaskedRegMap(Scause, scause),
    MaskedRegMap(Stval, stval),
    MaskedRegMap(Sip, mip.asUInt, sipMask, MaskedRegMap.Unwritable, sipMask),

    // Supervisor Protection and Translation
    MaskedRegMap(Satp, satp),

    // Machine Information Registers 
    MaskedRegMap(Mvendorid, mvendorid, 0.U, MaskedRegMap.Unwritable), 
    MaskedRegMap(Marchid, marchid, 0.U, MaskedRegMap.Unwritable), 
    MaskedRegMap(Mimpid, mimpid, 0.U, MaskedRegMap.Unwritable), 
    MaskedRegMap(Mhartid, mhartid, 0.U, MaskedRegMap.Unwritable), 

    // Machine Trap Setup
    // MaskedRegMap(Mstatus, mstatus, "hffffffffffffffee".U, (x=>{printf("mstatus write: %x time: %d\n", x, GTimer()); x})),
    MaskedRegMap(Mstatus, mstatus, "hffffffffffffffff".U, mstatusUpdateSideEffect),
    MaskedRegMap(Misa, misa), // now MXL, EXT is not changeable
    MaskedRegMap(Medeleg, medeleg, "hbbff".U),
    MaskedRegMap(Mideleg, mideleg, "h222".U),
    MaskedRegMap(Mie, mie),
    MaskedRegMap(Mtvec, mtvec),
    MaskedRegMap(Mcounteren, mcounteren), 

    // Machine Trap Handling
    MaskedRegMap(Mscratch, mscratch),
    MaskedRegMap(Mepc, mepc),
    MaskedRegMap(Mcause, mcause),
    MaskedRegMap(Mtval, mtval),
    MaskedRegMap(Mip, mip.asUInt, 0.U, MaskedRegMap.Unwritable),

    // Machine Memory Protection
    MaskedRegMap(Pmpcfg0, pmpcfg0),
    MaskedRegMap(Pmpcfg1, pmpcfg1),
    MaskedRegMap(Pmpcfg2, pmpcfg2),
    MaskedRegMap(Pmpcfg3, pmpcfg3),
    MaskedRegMap(PmpaddrBase + 0, pmpaddr0),
    MaskedRegMap(PmpaddrBase + 1, pmpaddr1),
    MaskedRegMap(PmpaddrBase + 2, pmpaddr2),
    MaskedRegMap(PmpaddrBase + 3, pmpaddr3)

  ) ++ perfCntsLoMapping ++ (if (XLEN == 32) perfCntsHiMapping else Nil)

  val addr = src2(11, 0)
  val rdata = Wire(UInt(XLEN.W))
  val csri = ZeroExt(io.cfIn.instr(19,15), XLEN) //unsigned imm for csri. [TODO]
  val wdata = LookupTree(func, List(
    CSROpType.wrt  -> src1,
    CSROpType.set  -> (rdata | src1),
    CSROpType.clr  -> (rdata & ~src1),
    CSROpType.wrti -> csri,//TODO: csri --> src2
    CSROpType.seti -> (rdata | csri),
    CSROpType.clri -> (rdata & ~csri)
  ))

  val wen = (valid && func =/= CSROpType.jmp) && !io.isBackendException
  // Debug(){when(wen){printf("[CSR] addr %x wdata %x func %x rdata %x\n", addr, wdata, func, rdata)}}
  MaskedRegMap.generate(mapping, addr, rdata, wen, wdata)
  val isIllegalAddr = MaskedRegMap.isIllegalAddr(mapping, addr)
  val resetSatp = addr === Satp.U && wen // write to satp will cause the pipeline be flushed
  io.out.bits := rdata

  // Fix Mip/Sip write
  val fixMapping = Map(
    MaskedRegMap(Mip, mipReg.asUInt, mipFixMask),
    MaskedRegMap(Sip, mipReg.asUInt, sipMask, MaskedRegMap.NoSideEffect, sipMask)
  )
  val rdataDummy = Wire(UInt(XLEN.W))
  MaskedRegMap.generate(fixMapping, addr, rdataDummy, wen, wdata)

  // CSR inst decode
  val ret = Wire(Bool())
  val isEcall = addr === privEcall && func === CSROpType.jmp && !io.isBackendException
  val isMret = addr === privMret   && func === CSROpType.jmp && !io.isBackendException
  val isSret = addr === privSret   && func === CSROpType.jmp && !io.isBackendException
  val isUret = addr === privUret   && func === CSROpType.jmp && !io.isBackendException

  Debug(false){
    when(wen){
      printf("[CSR] csr write: pc %x addr %x rdata %x wdata %x func %x\n", io.cfIn.pc, addr, rdata, wdata, func)
      printf("[MST] time %d pc %x mstatus %x mideleg %x medeleg %x mode %x\n", GTimer(), io.cfIn.pc, mstatus, mideleg , medeleg, priviledgeMode)
    }
  }

  // MMU Permission Check

  // def MMUPermissionCheck(ptev: Bool, pteu: Bool): Bool = ptev && !(priviledgeMode === ModeU && !pteu) && !(priviledgeMode === ModeS && pteu && mstatusStruct.sum.asBool)
  // def MMUPermissionCheckLoad(ptev: Bool, pteu: Bool): Bool = ptev && !(priviledgeMode === ModeU && !pteu) && !(priviledgeMode === ModeS && pteu && mstatusStruct.sum.asBool) && (pter || (mstatusStruct.mxr && ptex))
  // imem
  // val imemPtev = true.B
  // val imemPteu = true.B
  // val imemPtex = true.B
  // val imemReq = true.B
  // val imemPermissionCheckPassed = MMUPermissionCheck(imemPtev, imemPteu)
  // val hasInstrPageFault = imemReq && !(imemPermissionCheckPassed && imemPtex) 
  // assert(!hasInstrPageFault)

  // dmem
  // val dmemPtev = true.B
  // val dmemPteu = true.B
  // val dmemReq = true.B
  // val dmemPermissionCheckPassed = MMUPermissionCheck(dmemPtev, dmemPteu)
  // val dmemIsStore = true.B

  // val hasLoadPageFault  = dmemReq && !dmemIsStore && !(dmemPermissionCheckPassed) 
  // val hasStorePageFault = dmemReq &&  dmemIsStore && !(dmemPermissionCheckPassed) 
  // assert(!hasLoadPageFault)
  // assert(!hasStorePageFault)

  //TODO: Havn't test if io.dmemMMU.priviledgeMode is correct yet
  io.imemMMU.priviledgeMode := priviledgeMode
  io.dmemMMU.priviledgeMode := Mux(mstatusStruct.mprv.asBool, mstatusStruct.mpp, priviledgeMode)
  io.imemMMU.status_sum := mstatusStruct.sum.asBool
  io.dmemMMU.status_sum := mstatusStruct.sum.asBool
  io.imemMMU.status_mxr := DontCare
  io.dmemMMU.status_mxr := mstatusStruct.mxr.asBool

  val hasInstrPageFault = Wire(Bool())
  val hasLoadPageFault = Wire(Bool())
  val hasStorePageFault = Wire(Bool())
  val hasStoreAddrMisaligned = Wire(Bool())
  val hasLoadAddrMisaligned = Wire(Bool())

<<<<<<< HEAD
  val dmemPagefaultAddr = Wire(UInt(VAddrBits.W))
  val dmemAddrMisalignedAddr = Wire(UInt(VAddrBits.W))
  val lsuAddr = WireInit(0.U(64.W))
  BoringUtils.addSink(lsuAddr, "LSUADDR")
=======
>>>>>>> fa26d24f
  if(EnableOutOfOrderExec){
    hasInstrPageFault      := valid && io.cfIn.exceptionVec(instrPageFault)
    hasLoadPageFault       := valid && io.cfIn.exceptionVec(loadPageFault)
    hasStorePageFault      := valid && io.cfIn.exceptionVec(storePageFault)
    hasStoreAddrMisaligned := valid && io.cfIn.exceptionVec(storeAddrMisaligned)
    hasLoadAddrMisaligned  := valid && io.cfIn.exceptionVec(loadAddrMisaligned)
<<<<<<< HEAD
    dmemPagefaultAddr := src1 // LSU -> wbresult -> prf -> beUop.data.src1
    dmemAddrMisalignedAddr := src1
  }else{
    hasInstrPageFault := io.cfIn.exceptionVec(instrPageFault) && valid
    hasLoadPageFault := io.dmemMMU.loadPF
    hasStorePageFault := io.dmemMMU.storePF
    hasStoreAddrMisaligned := io.cfIn.exceptionVec(storeAddrMisaligned)
    hasLoadAddrMisaligned := io.cfIn.exceptionVec(loadAddrMisaligned)
    dmemPagefaultAddr := io.dmemMMU.addr
    dmemAddrMisalignedAddr := lsuAddr
=======
  }else{
    hasInstrPageFault := io.cfIn.exceptionVec(instrPageFault) && valid
    hasLoadPageFault := io.dmemMMU.loadPF   // TODO: fix it for Hercules backend: io.cfIn.exceptionVec(loadPageFault) && valid
    hasStorePageFault := io.dmemMMU.storePF // TODO: fix it for Hercules backend: io.cfIn.exceptionVec(storePageFault) && valid
    hasStoreAddrMisaligned := io.cfIn.exceptionVec(storeAddrMisaligned) // TODO: fix it for Hercules backend: && valid 
    hasLoadAddrMisaligned := io.cfIn.exceptionVec(loadAddrMisaligned)   // TODO: fix it for Hercules backend: && valid
>>>>>>> fa26d24f
  }

  when(hasInstrPageFault || hasLoadPageFault || hasStorePageFault){
    val tval = Mux(hasInstrPageFault, Mux(io.cfIn.crossPageIPFFix, SignExt(io.cfIn.pc + 2.U, XLEN), SignExt(io.cfIn.pc, XLEN)), SignExt(dmemPagefaultAddr, XLEN))
    when(priviledgeMode === ModeM){
      mtval := tval
    }.otherwise{
      stval := tval
    }
    Debug(){
      printf("[PF] %d: ipf %b tval %x := addr %x pc %x priviledgeMode %x\n", GTimer(), hasInstrPageFault, tval, SignExt(dmemPagefaultAddr, XLEN), io.cfIn.pc, priviledgeMode)
    }
  }

  when(hasLoadAddrMisaligned || hasStoreAddrMisaligned)
  {
    mtval := SignExt(dmemAddrMisalignedAddr, XLEN)
    Debug(){
      printf("[ML] %d: addr %x pc %x priviledgeMode %x\n", GTimer(), SignExt(dmemAddrMisalignedAddr, XLEN), io.cfIn.pc, priviledgeMode)
    }
  }

  // Exception and Intr

  // interrupts

  val mtip = WireInit(false.B)
  val meip = WireInit(false.B)
  BoringUtils.addSink(mtip, "mtip")
  BoringUtils.addSink(meip, "meip")
  mipWire.t.m := mtip
  mipWire.e.m := meip
  
  // SEIP from PLIC is only used to raise interrupt,
  // but it is not stored in the CSR
  val seip = meip    // FIXME: PLIC should generate SEIP different from MEIP
  val mipRaiseIntr = WireInit(mip)
  mipRaiseIntr.e.s := mip.e.s | seip

  val ideleg =  (mideleg & mipRaiseIntr.asUInt)
  def priviledgedEnableDetect(x: Bool): Bool = Mux(x, ((priviledgeMode === ModeS) && mstatusStruct.ie.s) || (priviledgeMode < ModeS),
                                   ((priviledgeMode === ModeM) && mstatusStruct.ie.m) || (priviledgeMode < ModeM))

  val intrVecEnable = Wire(Vec(12, Bool()))
  intrVecEnable.zip(ideleg.asBools).map{case(x,y) => x := priviledgedEnableDetect(y)}
  val intrVec = mie(11,0) & mipRaiseIntr.asUInt & intrVecEnable.asUInt
  BoringUtils.addSource(intrVec, "intrVecIDU")
  // val intrNO = PriorityEncoder(intrVec)
  
  val intrNO = IntPriority.foldRight(0.U)((i: Int, sum: UInt) => Mux(io.cfIn.intrVec(i), i.U, sum))
  // val intrNO = PriorityEncoder(io.cfIn.intrVec)
  val raiseIntr = io.cfIn.intrVec.asUInt.orR

  // exceptions

  // TODO: merge iduExceptionVec, csrExceptionVec as raiseExceptionVec
  val csrExceptionVec = Wire(Vec(16, Bool()))
  csrExceptionVec.map(_ := false.B)
  csrExceptionVec(ecallM) := priviledgeMode === ModeM && io.in.valid && isEcall
  csrExceptionVec(ecallS) := priviledgeMode === ModeS && io.in.valid && isEcall
  csrExceptionVec(ecallU) := priviledgeMode === ModeU && io.in.valid && isEcall
<<<<<<< HEAD
=======
  // csrExceptionVec(instrPageFault) := hasInstrPageFault
  // TODO: FIXIT
>>>>>>> fa26d24f
  csrExceptionVec(illegalInstr) := isIllegalAddr && wen && !io.isBackendException // Trigger an illegal instr exception when unimplemented csr is being read/written
  csrExceptionVec(loadPageFault) := hasLoadPageFault
  csrExceptionVec(storePageFault) := hasStorePageFault
  val iduExceptionVec = io.cfIn.exceptionVec
  val raiseExceptionVec = csrExceptionVec.asUInt() | iduExceptionVec.asUInt()
  val raiseException = raiseExceptionVec.orR
  val exceptionNO = ExcPriority.foldRight(0.U)((i: Int, sum: UInt) => Mux(raiseExceptionVec(i), i.U, sum))
  io.wenFix := raiseException

  val causeNO = (raiseIntr << (XLEN-1)) | Mux(raiseIntr, intrNO, exceptionNO)
  io.intrNO := Mux(raiseIntr, causeNO, 0.U)

  val raiseExceptionIntr = (raiseException || raiseIntr) && io.instrValid
  val retTarget = Wire(UInt(VAddrBits.W))
  val trapTarget = Wire(UInt(VAddrBits.W))
  io.redirect.valid := (valid && func === CSROpType.jmp) || raiseExceptionIntr || resetSatp
<<<<<<< HEAD
  io.redirect.rtype := 0.U
=======
>>>>>>> fa26d24f
  io.redirect.target := Mux(resetSatp, io.cfIn.pc + 4.U, Mux(raiseExceptionIntr, trapTarget, retTarget))

  Debug(){
    when(raiseExceptionIntr){
      printf("[CSR] excin %b excgen %b", csrExceptionVec.asUInt(), iduExceptionVec.asUInt())
      printf("[CSR] int/exc: pc %x int (%d):%x exc: (%d):%x\n",io.cfIn.pc, intrNO, io.cfIn.intrVec.asUInt, exceptionNO, raiseExceptionVec.asUInt)
      printf("[MST] time %d pc %x mstatus %x mideleg %x medeleg %x mode %x\n", GTimer(), io.cfIn.pc, mstatus, mideleg , medeleg, priviledgeMode)
    }
    when(io.redirect.valid){
      printf("[CSR] redirect to %x\n", io.redirect.target)
    }
    when(resetSatp){
      printf("[CSR] satp reset at %x\n", GTimer())
    }
  }

  // Debug(false){
    // when(raiseExceptionIntr){
    //   printf("[CSR] raiseExceptionIntr!\n[CSR] int/exc: pc %x int (%d):%x exc: (%d):%x\n",io.cfIn.pc, intrNO, io.cfIn.intrVec.asUInt, exceptionNO, raiseExceptionVec.asUInt)
    //   printf("[MST] time %d pc %x mstatus %x mideleg %x medeleg %x mode %x\n", GTimer(), io.cfIn.pc, mstatus, mideleg , medeleg, priviledgeMode)
    // }

    // when(valid && isMret){
    //   printf("[CSR] Mret to %x!\n[CSR] int/exc: pc %x int (%d):%x exc: (%d):%x\n",retTarget, io.cfIn.pc, intrNO, io.cfIn.intrVec.asUInt, exceptionNO, raiseExceptionVec.asUInt)
    //   printf("[MST] time %d pc %x mstatus %x mideleg %x medeleg %x mode %x\n", GTimer(), io.cfIn.pc, mstatus, mideleg , medeleg, priviledgeMode)
    // }

    // when(valid && isSret){
    //   printf("[CSR] Sret to %x!\n[CSR] int/exc: pc %x int (%d):%x exc: (%d):%x\n",retTarget, io.cfIn.pc, intrNO, io.cfIn.intrVec.asUInt, exceptionNO, raiseExceptionVec.asUInt)
    //   printf("[MST] time %d pc %x mstatus %x mideleg %x medeleg %x mode %x\n", GTimer(), io.cfIn.pc, mstatus, mideleg , medeleg, priviledgeMode)
    // }
    //printf("[CSR] Red(%d, %x) raiseExcepIntr:%d valid:%d instrValid:%x \n", io.redirect.valid, io.redirect.target, raiseExceptionIntr, valid, io.instrValid)
  // }

  // Branch control

  val deleg = Mux(raiseIntr, mideleg , medeleg)
  // val delegS = ((deleg & (1 << (causeNO & 0xf))) != 0) && (priviledgeMode < ModeM);
  val delegS = (deleg(causeNO(3,0))) && (priviledgeMode < ModeM)
  val tvalWen = !(hasInstrPageFault || hasLoadPageFault || hasStorePageFault || hasLoadAddrMisaligned || hasStoreAddrMisaligned) || raiseIntr // in noop-riscv64, no exception will come together with PF

  ret := isMret || isSret || isUret
  trapTarget := Mux(delegS, stvec, mtvec)(VAddrBits-1, 0)
  retTarget := DontCare
  // TODO redirect target
  // val illegalEret = TODO

  when (valid && isMret) {
    val mstatusOld = WireInit(mstatus.asTypeOf(new MstatusStruct))
    val mstatusNew = WireInit(mstatus.asTypeOf(new MstatusStruct))
    // mstatusNew.mpp.m := ModeU //TODO: add mode U
    mstatusNew.ie.m := mstatusOld.pie.m
    priviledgeMode := mstatusOld.mpp
    mstatusNew.pie.m := true.B
    mstatusNew.mpp := ModeU
    mstatus := mstatusNew.asUInt
    lr := false.B
    retTarget := mepc(VAddrBits-1, 0)
  }

  when (valid && isSret) {
    val mstatusOld = WireInit(mstatus.asTypeOf(new MstatusStruct))
    val mstatusNew = WireInit(mstatus.asTypeOf(new MstatusStruct))
    // mstatusNew.mpp.m := ModeU //TODO: add mode U
    mstatusNew.ie.s := mstatusOld.pie.s
    priviledgeMode := Cat(0.U(1.W), mstatusOld.spp)
    mstatusNew.pie.s := true.B
    mstatusNew.spp := ModeU
    mstatus := mstatusNew.asUInt
    lr := false.B
    retTarget := sepc(VAddrBits-1, 0)
  }

  when (valid && isUret) {
    val mstatusOld = WireInit(mstatus.asTypeOf(new MstatusStruct))
    val mstatusNew = WireInit(mstatus.asTypeOf(new MstatusStruct))
    // mstatusNew.mpp.m := ModeU //TODO: add mode U
    mstatusNew.ie.u := mstatusOld.pie.u
    priviledgeMode := ModeU
    mstatusNew.pie.u := true.B
    mstatus := mstatusNew.asUInt
    retTarget := uepc(VAddrBits-1, 0)
  }

  when (raiseExceptionIntr) {
    val mstatusOld = WireInit(mstatus.asTypeOf(new MstatusStruct))
    val mstatusNew = WireInit(mstatus.asTypeOf(new MstatusStruct))

    when (delegS) {
      scause := causeNO
      sepc := SignExt(io.cfIn.pc, XLEN)
      mstatusNew.spp := priviledgeMode
      mstatusNew.pie.s := mstatusOld.ie.s
      mstatusNew.ie.s := false.B
      priviledgeMode := ModeS
      when(tvalWen){stval := 0.U} // TODO: should not use =/=
      // printf("[*] mstatusNew.spp %x\n", mstatusNew.spp)
      // trapTarget := stvec(VAddrBits-1. 0)
    }.otherwise {
      mcause := causeNO
      mepc := SignExt(io.cfIn.pc, XLEN)
      mstatusNew.mpp := priviledgeMode
      mstatusNew.pie.m := mstatusOld.ie.m
      mstatusNew.ie.m := false.B
      priviledgeMode := ModeM
      when(tvalWen){mtval := 0.U} // TODO: should not use =/=
      // trapTarget := mtvec(VAddrBits-1. 0)
    }
    // mstatusNew.pie.m := LookupTree(priviledgeMode, List(
    //   ModeM -> mstatusOld.ie.m,
    //   ModeH -> mstatusOld.ie.h, //ERROR
    //   ModeS -> mstatusOld.ie.s,
    //   ModeU -> mstatusOld.ie.u
    // ))

    mstatus := mstatusNew.asUInt
  }

  io.in.ready := true.B
  io.out.valid := valid

  Debug(false) {
    printf("[CSR2] Red(%d, %x) raiseExcepIntr:%d isSret:%d retTarget:%x sepc:%x delegs:%d deleg:%x cfInpc:%x valid:%d instrValid:%x \n", io.redirect.valid, io.redirect.target, raiseExceptionIntr, isSret, retTarget, sepc, delegS, deleg, io.cfIn.pc, valid, io.instrValid)
  }

  Debug(false) {
    when(raiseExceptionIntr && delegS ) {
      printf("[CSR2] Red(%d, %x) raiseExcepIntr:%d isSret:%d retTarget:%x sepc:%x delegs:%d deleg:%x cfInpc:%x valid:%d instrValid:%x \n", io.redirect.valid, io.redirect.target, raiseExceptionIntr, isSret, retTarget, sepc, delegS, deleg, io.cfIn.pc, valid, io.instrValid)
      printf("[CSR3] sepc is writen!!! pc:%x time:%d\n", io.cfIn.pc, GTimer())
    }
  }

  // perfcnt

<<<<<<< HEAD
  val generalPerfCntList = Map(
    "Mcycle"      -> (0xb00, "perfCntCondMcycle"     ),
    "Minstret"    -> (0xb02, "perfCntCondMinstret"   ),
    "MultiCommit" -> (0xb03, "perfCntCondMultiCommit"),
    "MimemStall"  -> (0xb04, "perfCntCondMimemStall" ),
    "MaluInstr"   -> (0xb05, "perfCntCondMaluInstr"  ),
    "MbruInstr"   -> (0xb06, "perfCntCondMbruInstr"  ),
    "MlsuInstr"   -> (0xb07, "perfCntCondMlsuInstr"  ),
    "MmduInstr"   -> (0xb08, "perfCntCondMmduInstr"  ),
    "McsrInstr"   -> (0xb09, "perfCntCondMcsrInstr"  ),
    "MloadInstr"  -> (0xb0a, "perfCntCondMloadInstr" ),
    "MmmioInstr"  -> (0xb0b, "perfCntCondMmmioInstr" ),
    "MicacheHit"  -> (0xb0c, "perfCntCondMicacheHit" ),
    "MdcacheHit"  -> (0xb0d, "perfCntCondMdcacheHit" ),
    "MmulInstr"   -> (0xb0e, "perfCntCondMmulInstr"  ),
    "MifuFlush"   -> (0xb0f, "perfCntCondMifuFlush"  ),
    "MbpBRight"   -> (0xb10, "MbpBRight"             ),
    "MbpBWrong"   -> (0xb11, "MbpBWrong"             ),
    "MbpJRight"   -> (0xb12, "MbpJRight"             ),
    "MbpJWrong"   -> (0xb13, "MbpJWrong"             ),
    "MbpIRight"   -> (0xb14, "MbpIRight"             ),
    "MbpIWrong"   -> (0xb15, "MbpIWrong"             ),
    "MbpRRight"   -> (0xb16, "MbpRRight"             ),
    "MbpRWrong"   -> (0xb17, "MbpRWrong"             ),
    "Ml2cacheHit" -> (0xb18, "perfCntCondMl2cacheHit"),
    "Custom1"     -> (0xb19, "Custom1"               ),
    "Custom2"     -> (0xb1a, "Custom2"               ),
    "Custom3"     -> (0xb1b, "Custom3"               ),
    "Custom4"     -> (0xb1c, "Custom4"               ),
    "Custom5"     -> (0xb1d, "Custom5"               ),
    "Custom6"     -> (0xb1e, "Custom6"               ),
    "Custom7"     -> (0xb1f, "Custom7"               ),
    "Custom8"     -> (0xb20, "Custom8"               )
  )

  val sequentialPerfCntList = Map(
    "MrawStall"   -> (0xb31, "perfCntCondMrawStall"    ),
    "MexuBusy"    -> (0xb32, "perfCntCondMexuBusy"     ),
    "MloadStall"  -> (0xb33, "perfCntCondMloadStall"   ),
    "MstoreStall" -> (0xb34, "perfCntCondMstoreStall"  ),
    "ISUIssue"    -> (0xb35, "perfCntCondISUIssue"     ),
    "ISU1Issue"   -> (0xb36, "perfCntCondISU1Issue"    ),
    "ISU2Issue"   -> (0xb37, "perfCntCondISU2Issue"    ),
    "Src2NotReady"-> (0xb38, "perfCntCondSrc2NotReady" ),
    "Dst2Conflict"-> (0xb39, "perfCntCondDst2Conflict" ),
    "Inst2NotALU" -> (0xb40, "perfCntCondInst2NotALU"  ),
    "Inst2NoReady"-> (0xb41, "perfCntCondInst2NotReady")
  )

  val outOfOrderPerfCntList = Map(
    "MrobFull"    -> (0xb31, "perfCntCondMrobFull"     ),
    "Malu1rsFull" -> (0xb32, "perfCntCondMalu1rsFull"  ),
    "Malu2rsFull" -> (0xb33, "perfCntCondMalu2rsFull"  ),
    "MbrursFull"  -> (0xb34, "perfCntCondMbrursFull"   ),
    "MlsursFull"  -> (0xb35, "perfCntCondMlsursFull"   ),
    "MmdursFull"  -> (0xb36, "perfCntCondMmdursFull"   ),
    "MmemqFull"   -> (0xb37, "perfCntCondMmemqFull"    ),
    "MrobEmpty"   -> (0xb38, "perfCntCondMrobEmpty"    ),
    "MstqFull"    -> (0xb39, "perfCntCondMstqFull"     ),
    "McmtCnt0"    -> (0xb40, "perfCntCondMcmtCnt0"     ),
    "McmtCnt1"    -> (0xb41, "perfCntCondMcmtCnt1"     ),
    "McmtCnt2"    -> (0xb42, "perfCntCondMcmtCnt2"     ),
    "McmtStrHaz1" -> (0xb43, "perfCntCondMcmtStrHaz1"  ),
    "McmtStrHaz2" -> (0xb44, "perfCntCondMcmtStrHaz2"  ),
    "MaluInstr2"  -> (0xb45, "perfCntCondMaluInstr2"   ),
    "Mdispatch0"  -> (0xb46, "perfCntCondMdispatch0"   ),
    "Mdispatch1"  -> (0xb47, "perfCntCondMdispatch1"   ),
    "Mdispatch2"  -> (0xb48, "perfCntCondMdispatch2"   ),
    "MlsuIssue"   -> (0xb49, "perfCntCondMlsuIssue"    ),
    "MmduIssue"   -> (0xb4a, "perfCntCondMmduIssue"    ),
    "MbruCmt"     -> (0xb4b, "perfCntCondMbruCmt"       ),
    "MbruCmtWrong"-> (0xb4c, "perfCntCondMbruCmtWrong"  ),
    "MicacheLoss" -> (0xb4d, "perfCntCondMicacheLoss"   ),
    "MdcacheLoss" -> (0xb4e, "perfCntCondMdcacheLoss"   ),
    "Ml2cacheLoss"-> (0xb4f, "perfCntCondMl2cacheLoss"  ),
    "MbrInROB_0"  -> (0xb50, "perfCntCondMbrInROB_0"   ),
    "MbrInROB_1"  -> (0xb51, "perfCntCondMbrInROB_1"   ),
    "MbrInROB_2"  -> (0xb52, "perfCntCondMbrInROB_2"   ),
    "MbrInROB_3"  -> (0xb53, "perfCntCondMbrInROB_3"   ),
    "MbrInROB_4"  -> (0xb54, "perfCntCondMbrInROB_4"   ),
    "Mdp1StBlk"   -> (0xb55, "perfCntCondMdp1StBlk"   ),
    "Mdp1StRSf"   -> (0xb56, "perfCntCondMdp1StRSf"   ),
    "Mdp1StROBf"  -> (0xb57, "perfCntCondMdp1StROBf"   ),
    "Mdp1StConf"  -> (0xb58, "perfCntCondMdp1StConf"   ),
    "Mdp1StCnt"   -> (0xb59, "perfCntCondMdp1StCnt"   ),
    "Mdp2StBlk"   -> (0xb5a, "perfCntCondMdp2StBlk"   ),
    "Mdp2StRSf"   -> (0xb5b, "perfCntCondMdp2StRSf"   ),
    "Mdp2StROBf"  -> (0xb5c, "perfCntCondMdp2StROBf"   ),
    "Mdp2StConf"  -> (0xb5d, "perfCntCondMdp2StConf"   ),
    "Mdp2StSeq"   -> (0xb5e, "perfCntCondMdp2StSeq"   ),
    "Mdp2StCnt"   -> (0xb5f, "perfCntCondMdp2StCnt"   ),
    "MloadCnt"    -> (0xb60, "perfCntCondMloadCnt"   ),
    "MstoreCnt"   -> (0xb61, "perfCntCondMstoreCnt"   ),
    "MmemSBL"     -> (0xb62, "perfCntCondMmemSBL"   ),
    "MpendingLS  "-> (0xb63, "perfCntCondMpendingLS"   ),     //Maunally updated
    "MpendingSCmt"-> (0xb64, "perfCntCondMpendingSCmt"   ), //Maunally updated
    "MpendingSReq"-> (0xb65, "perfCntCondMpendingSReq"   ), //Maunally updated
    "MicacheReq"  -> (0xb66, "perfCntCondMicacheReq"   ),
    "MdcacheReq"  -> (0xb67, "perfCntCondMdcacheReq"   ),
    "Ml2cacheReq" -> (0xb68, "perfCntCondMl2cacheReq"   ),
    "MdpNoInst"   -> (0xb69, "perfCntCondMdpNoInst"   )
    // "MmemLBS"  -> (0xb6a, "perfCntCondMmemLBS"   ),//TODO
  )

  val perfCntList = generalPerfCntList ++  (if (EnableOutOfOrderExec) outOfOrderPerfCntList else sequentialPerfCntList) 

	val perfCntCond = List.fill(0x80)(WireInit(false.B))
  (perfCnts zip perfCntCond).map { case (c, e) => { when (e) { c := c + 1.U } } }
  // Manually update perf counter
  val pendingLS = WireInit(0.U(5.W))
  val pendingSCmt = WireInit(0.U(5.W))
  val pendingSReq = WireInit(0.U(5.W))
  BoringUtils.addSink(pendingLS, "perfCntSrcMpendingLS")
  BoringUtils.addSink(pendingSCmt, "perfCntSrcMpendingSCmt")
  BoringUtils.addSink(pendingSReq, "perfCntSrcMpendingSReq")
  when(perfCntCond(0xb03 & 0x7f)) { perfCnts(0xb02 & 0x7f) := perfCnts(0xb02 & 0x7f) + 2.U } // Minstret += 2 when MultiCommit
  if (!p.FPGAPlatform) {
    when(true.B) { perfCnts(0xb63 & 0x7f) := perfCnts(0xb63 & 0x7f) + pendingLS } 
    when(true.B) { perfCnts(0xb64 & 0x7f) := perfCnts(0xb64 & 0x7f) + pendingSCmt } 
    when(true.B) { perfCnts(0xb65 & 0x7f) := perfCnts(0xb66 & 0x7f) + pendingSReq } 
  }
=======
	val perfCntCond = List.fill(0x80)(WireInit(false.B))
  (perfCnts zip perfCntCond).map { case (c, e) => { when (e) { c := c + 1.U } } }
  when(perfCntCond(0xb2b & 0x7f)) { perfCnts(0xb02 & 0x7f) := perfCnts(0xb02 & 0x7f) + 2.U } // Minstret += 2 when MultiCommit

  BoringUtils.addSource(WireInit(true.B), "perfCntCondMcycle")
  perfCntList.map { case (name, (addr, boringId)) => {
    BoringUtils.addSink(perfCntCond(addr & 0x7f), boringId)
    if (!hasPerfCnt) {
      // do not enable perfcnts except for Mcycle and Minstret
      if (addr != perfCntList("Mcycle")._1 && addr != perfCntList("Minstret")._1) {
        perfCntCond(addr & 0x7f) := false.B
      }
    }
  }}

  val nooptrap = WireInit(false.B)
  BoringUtils.addSink(nooptrap, "nooptrap")
  def readWithScala(addr: Int): UInt = mapping(addr)._1

  if (!p.FPGAPlatform) {
    // to monitor
    BoringUtils.addSource(readWithScala(perfCntList("Mcycle")._1), "simCycleCnt")
    BoringUtils.addSource(readWithScala(perfCntList("Minstret")._1), "simInstrCnt")

    // display all perfcnt when nooptrap is executed
    when (nooptrap) {
      printf("======== PerfCnt =========\n")
      perfCntList.toSeq.sortBy(_._2._1).map { case (name, (addr, boringId)) =>
        printf("%d <- " + name + "\n", readWithScala(addr)) }
    }

    // for differential testing
    BoringUtils.addSource(RegNext(priviledgeMode), "difftestMode")
    BoringUtils.addSource(RegNext(mstatus), "difftestMstatus")
    BoringUtils.addSource(RegNext(mstatus & sstatusRmask), "difftestSstatus")
    BoringUtils.addSource(RegNext(mepc), "difftestMepc")
    BoringUtils.addSource(RegNext(sepc), "difftestSepc")
    BoringUtils.addSource(RegNext(mcause), "difftestMcause")
    BoringUtils.addSource(RegNext(scause), "difftestScause")
  } else {
    BoringUtils.addSource(readWithScala(perfCntList("Minstret")._1), "ilaInstrCnt")
  }
}

class CSR_M(implicit val p: NOOPConfig) extends NOOPModule with HasCSRConst with HasCSRCommon {
  val io = IO(new CSRIO)

  val (valid, src1, src2, func) = (io.in.valid, io.in.bits.src1, io.in.bits.src2, io.in.bits.func)
  def access(valid: Bool, src1: UInt, src2: UInt, func: UInt): UInt = {
    this.valid := valid
    this.src1 := src1
    this.src2 := src2
    this.func := func
    io.out.bits
  }

  // Machine-Level CSRs
  
  val mtvec = RegInit(UInt(XLEN.W), 0.U)
  val mcounteren = RegInit(UInt(XLEN.W), 0.U)
  val mcause = RegInit(UInt(XLEN.W), 0.U)
  val mtval = RegInit(UInt(XLEN.W), 0.U)
  val mepc = Reg(UInt(XLEN.W))

  val mie = RegInit(0.U(XLEN.W))
  val mipWire = WireInit(0.U.asTypeOf(new Interrupt))
  val mipReg  = RegInit(0.U.asTypeOf(new Interrupt).asUInt)
  val mipFixMask = "h77f".U
  val mip = (mipWire.asUInt | mipReg).asTypeOf(new Interrupt)

  def getMisaMxl(mxl: Int): UInt = {mxl.U << (XLEN-2)}
  def getMisaExt(ext: Char): UInt = {1.U << (ext.toInt - 'a'.toInt)} 
  var extList = List('a', 'i')
  if(HasMExtension){ extList = extList :+ 'm'}
  if(HasCExtension){ extList = extList :+ 'c'}
  val misaInitVal = getMisaMxl(if (XLEN == 32) 1 else 2) | extList.foldLeft(0.U)((sum, i) => sum | getMisaExt(i)) //"h8000000000001105".U or "h40001105".U
  val misa = RegInit(UInt(XLEN.W), misaInitVal) 
  // MXL = 2 or 1     | 0 | EXT = b 00 0000 0000 0001 0001 0000 0101
  // (XLEN-1, XLEN-2) |   |(25, 0)  ZY XWVU TSRQ PONM LKJI HGFE DCBA

  val mvendorid = RegInit(UInt(XLEN.W), 0.U) // this is a non-commercial implementation
  val marchid = RegInit(UInt(XLEN.W), 0.U) // return 0 to indicate the field is not implemented
  val mimpid = RegInit(UInt(XLEN.W), 0.U) // provides a unique encoding of the version of the processor implementation
  val mhartid = RegInit(UInt(XLEN.W), 0.U) // the hardware thread running the code
  val mstatus = RegInit(UInt(XLEN.W), "h00001800".U) //"h8000c0100".U
  // mstatus Value Table
  // | sd   |
  // | pad1 |
  // | sxl  | hardlinked to 00 (if XLEN = 32), WPRI
  // | uxl  | hardlinked to 00 (if XLEN = 32), WPRI
  // | pad0 |
  // | tsr  |
  // | tw   |
  // | tvm  |
  // | mxr  |
  // | sum  |
  // | mprv |
  // | xs   | 00 |
  // | fs   | 00 |
  // | mpp  | 00 |
  // | hpp  | 00 |
  // | spp  | 0 |
  // | pie  | 0000 |
  // | ie   | 0000 | uie hardlinked to 0, as N ext is not implemented
  val mstatusStruct = mstatus.asTypeOf(new MstatusStruct)
  def mstatusUpdateSideEffect(mstatus: UInt): UInt = {
    val mstatusOld = WireInit(mstatus.asTypeOf(new MstatusStruct))
    val mstatusNew = Cat(mstatusOld.fs === "b11".U, mstatus(XLEN-2, 0))
    mstatusNew
  }

  // val medeleg = RegInit(UInt(XLEN.W), 0.U)
  // val mideleg = RegInit(UInt(XLEN.W), 0.U)
  val mscratch = RegInit(UInt(XLEN.W), 0.U)

  val pmpcfg0 = RegInit(UInt(XLEN.W), 0.U)
  val pmpcfg1 = RegInit(UInt(XLEN.W), 0.U)
  val pmpcfg2 = RegInit(UInt(XLEN.W), 0.U)
  val pmpcfg3 = RegInit(UInt(XLEN.W), 0.U)
  val pmpaddr0 = RegInit(UInt(XLEN.W), 0.U) 
  val pmpaddr1 = RegInit(UInt(XLEN.W), 0.U) 
  val pmpaddr2 = RegInit(UInt(XLEN.W), 0.U) 
  val pmpaddr3 = RegInit(UInt(XLEN.W), 0.U) 

  // Superviser-Level CSRs - only used for difftest

  val sstatusWmask = "hc6122".U
  // Sstatus Write Mask
  // -------------------------------------------------------
  //    19           9   5     2
  // 0  1100 0000 0001 0010 0010
  // 0  c    0    1    2    2
  // -------------------------------------------------------
  val sstatusRmask = sstatusWmask | (if (XLEN == 32) "h80018000".U else "h8000000300018000".U)
  val sepc = RegInit(UInt(XLEN.W), 0.U)
  val scause = RegInit(UInt(XLEN.W), 0.U)

  if (Settings.HasDTLB) { assert(false.B) }

  // Atom LR/SC Control Bits
  val setLr = WireInit(Bool(), false.B)
  val setLrVal = WireInit(Bool(), false.B)
  val setLrAddr = WireInit(UInt(AddrBits.W), DontCare) //TODO : need check
  val lr = RegInit(Bool(), false.B)
  val lrAddr = RegInit(UInt(AddrBits.W), 0.U)
  BoringUtils.addSink(setLr, "set_lr")
  BoringUtils.addSink(setLrVal, "set_lr_val")
  BoringUtils.addSink(setLrAddr, "set_lr_addr")
  BoringUtils.addSource(lr, "lr")
  BoringUtils.addSource(lrAddr, "lr_addr")

  when(setLr){
    lr := setLrVal
    lrAddr := setLrAddr
  }

  // Hart Priviledge Mode
  val priviledgeMode = WireInit(UInt(2.W), ModeM)

  // perfcnt
  val hasPerfCnt = !p.FPGAPlatform
  val nrPerfCnts = if (hasPerfCnt) 0x80 else 0x3
  val perfCnts = List.fill(nrPerfCnts)(RegInit(0.U(64.W)))
  val perfCntsLoMapping = (0 until nrPerfCnts).map { case i => MaskedRegMap(0xb00 + i, perfCnts(i)) }
  val perfCntsHiMapping = (0 until nrPerfCnts).map { case i => MaskedRegMap(0xb80 + i, perfCnts(i)(63, 32)) }

  // CSR reg map
  val mapping = Map(

    // Machine Information Registers 
    MaskedRegMap(Mvendorid, mvendorid, 0.U, MaskedRegMap.Unwritable), 
    MaskedRegMap(Marchid, marchid, 0.U, MaskedRegMap.Unwritable), 
    MaskedRegMap(Mimpid, mimpid, 0.U, MaskedRegMap.Unwritable), 
    MaskedRegMap(Mhartid, mhartid, 0.U, MaskedRegMap.Unwritable), 

    // Machine Trap Setup
    // MaskedRegMap(Mstatus, mstatus, "hffffffffffffffee".U, (x=>{printf("mstatus write: %x time: %d\n", x, GTimer()); x})),
    MaskedRegMap(Mstatus, mstatus, (if (XLEN == 32) "hffffffff".U else "hffffffffffffffff".U), mstatusUpdateSideEffect),
    MaskedRegMap(Misa, misa), // now MXL, EXT is not changeable
    // MaskedRegMap(Medeleg, medeleg, "hbbff".U),
    // MaskedRegMap(Mideleg, mideleg, "h222".U),
    MaskedRegMap(Mie, mie),
    MaskedRegMap(Mtvec, mtvec),
    MaskedRegMap(Mcounteren, mcounteren), 

    // Machine Trap Handling
    MaskedRegMap(Mscratch, mscratch),
    MaskedRegMap(Mepc, mepc),
    MaskedRegMap(Mcause, mcause),
    MaskedRegMap(Mtval, mtval),
    MaskedRegMap(Mip, mip.asUInt, 0.U, MaskedRegMap.Unwritable),

    // Machine Memory Protection
    MaskedRegMap(Pmpcfg0, pmpcfg0),
    MaskedRegMap(Pmpcfg1, pmpcfg1),
    MaskedRegMap(Pmpcfg2, pmpcfg2),
    MaskedRegMap(Pmpcfg3, pmpcfg3),
    MaskedRegMap(PmpaddrBase + 0, pmpaddr0),
    MaskedRegMap(PmpaddrBase + 1, pmpaddr1),
    MaskedRegMap(PmpaddrBase + 2, pmpaddr2),
    MaskedRegMap(PmpaddrBase + 3, pmpaddr3)

  ) ++ perfCntsLoMapping //++ (if (XLEN == 32) perfCntsHiMapping else Nil)

  val addr = src2(11, 0)
  val rdata = Wire(UInt(XLEN.W))
  val csri = ZeroExt(io.cfIn.instr(19,15), XLEN) //unsigned imm for csri. [TODO]
  val wdata = LookupTree(func, List(
    CSROpType.wrt  -> src1,
    CSROpType.set  -> (rdata | src1),
    CSROpType.clr  -> (rdata & ~src1),
    CSROpType.wrti -> csri,//TODO: csri --> src2
    CSROpType.seti -> (rdata | csri),
    CSROpType.clri -> (rdata & ~csri)
  ))

  val wen = (valid && func =/= CSROpType.jmp)
  MaskedRegMap.generate(mapping, addr, rdata, wen, wdata)
  val isIllegalAddr = MaskedRegMap.isIllegalAddr(mapping, addr)
  io.out.bits := rdata

  // Fix Mip write
  val fixMapping = Map( MaskedRegMap(Mip, mipReg.asUInt, mipFixMask) )
  val rdataDummy = Wire(UInt(XLEN.W))
  MaskedRegMap.generate(fixMapping, addr, rdataDummy, wen, wdata)

  // CSR inst decode
  val isEcall = addr === privEcall && func === CSROpType.jmp && !io.isBackendException
  val isMret = addr === privMret   && func === CSROpType.jmp && !io.isBackendException

  Debug(false){
    when(wen){
      printf("[CSR] csr write: pc %x addr %x rdata %x wdata %x func %x\n", io.cfIn.pc, addr, rdata, wdata, func)
      printf("[MST] time %d pc %x mstatus %x mode %x\n", GTimer(), io.cfIn.pc, mstatus, priviledgeMode)
    }
  }

  io.imemMMU.priviledgeMode := priviledgeMode
  io.dmemMMU.priviledgeMode := priviledgeMode
  io.imemMMU.status_sum := mstatusStruct.sum.asBool
  io.dmemMMU.status_sum := mstatusStruct.sum.asBool
  io.imemMMU.status_mxr := DontCare
  io.dmemMMU.status_mxr := mstatusStruct.mxr.asBool

  val hasInstrPageFault = Wire(Bool())
  val hasLoadPageFault = Wire(Bool())
  val hasStorePageFault = Wire(Bool())
  val hasStoreAddrMisaligned = Wire(Bool())
  val hasLoadAddrMisaligned = Wire(Bool())

  if (EnableOutOfOrderExec) {
    hasInstrPageFault      := valid && io.cfIn.exceptionVec(instrPageFault)
    hasLoadPageFault       := valid && io.cfIn.exceptionVec(loadPageFault)
    hasStorePageFault      := valid && io.cfIn.exceptionVec(storePageFault)
    hasStoreAddrMisaligned := valid && io.cfIn.exceptionVec(storeAddrMisaligned)
    hasLoadAddrMisaligned  := valid && io.cfIn.exceptionVec(loadAddrMisaligned)
  } else {
    hasInstrPageFault      := io.cfIn.exceptionVec(instrPageFault) && valid
    hasLoadPageFault       := io.dmemMMU.loadPF   // TODO: fix it for Hercules backend: io.cfIn.exceptionVec(loadPageFault) && valid
    hasStorePageFault      := io.dmemMMU.storePF // TODO: fix it for Hercules backend: io.cfIn.exceptionVec(storePageFault) && valid
    hasStoreAddrMisaligned := io.cfIn.exceptionVec(storeAddrMisaligned) // TODO: fix it for Hercules backend: && valid 
    hasLoadAddrMisaligned  := io.cfIn.exceptionVec(loadAddrMisaligned)   // TODO: fix it for Hercules backend: && valid
  }

  when(hasInstrPageFault || hasLoadPageFault || hasStorePageFault){
    val tval = Mux(hasInstrPageFault, Mux(io.cfIn.crossPageIPFFix, io.cfIn.pc + 2.U, io.cfIn.pc), io.dmemMMU.addr)
    mtval := (if (XLEN == 32) tval(XLEN-1,0) else SignExt(tval, XLEN))
  }

  val lsuAddr = WireInit(0.U(XLEN.W))
  BoringUtils.addSink(lsuAddr, "LSUADDR")
  when(hasLoadAddrMisaligned || hasStoreAddrMisaligned) {
    mtval := SignExt(lsuAddr, XLEN)
  }

  // Exception and Intr

  // interrupts
  
  val intrVecEnable = Wire(Vec(12, Bool()))
  intrVecEnable.map{_ := mstatusStruct.ie.m}
  val intrVec = mie(11,0) & mip.asUInt & intrVecEnable.asUInt
  BoringUtils.addSource(intrVec, "intrVecIDU")
  
  val intrNO = IntPriority.foldRight(0.U)((i: Int, sum: UInt) => Mux(io.cfIn.intrVec(i), i.U, sum))
  // val intrNO = PriorityEncoder(io.cfIn.intrVec)
  val raiseIntr = io.cfIn.intrVec.asUInt.orR

  val mtip = WireInit(false.B)
  val meip = WireInit(false.B)
  BoringUtils.addSink(mtip, "mtip")
  BoringUtils.addSink(meip, "meip")
  mipWire.t.m := mtip
  mipWire.e.m := meip

  // exceptions

  // TODO: merge iduExceptionVec, csrExceptionVec as raiseExceptionVec
  val csrExceptionVec = Wire(Vec(16, Bool()))
  csrExceptionVec.map(_ := false.B)
  csrExceptionVec(ecallM) := priviledgeMode === ModeM && io.in.valid && isEcall
  // csrExceptionVec(instrPageFault) := hasInstrPageFault
  // TODO: FIXIT
  csrExceptionVec(illegalInstr) := isIllegalAddr && wen && !io.isBackendException // Trigger an illegal instr exception when unimplemented csr is being read/written
  csrExceptionVec(loadPageFault) := hasLoadPageFault
  csrExceptionVec(storePageFault) := hasStorePageFault
  val iduExceptionVec = io.cfIn.exceptionVec
  val raiseExceptionVec = csrExceptionVec.asUInt() | iduExceptionVec.asUInt()
  val raiseException = raiseExceptionVec.orR
  val exceptionNO = ExcPriority.foldRight(0.U)((i: Int, sum: UInt) => Mux(raiseExceptionVec(i), i.U, sum))
  io.wenFix := raiseException

  val causeNO = (raiseIntr << (XLEN-1)) | Mux(raiseIntr, intrNO, exceptionNO)
  io.intrNO := Mux(raiseIntr, causeNO, 0.U)

  val raiseExceptionIntr = (raiseException || raiseIntr) && io.instrValid
  val retTarget = Wire(UInt(VAddrBits.W))
  val trapTarget = Wire(UInt(VAddrBits.W))
  io.redirect.valid := (valid && func === CSROpType.jmp) || raiseExceptionIntr
  io.redirect.target := Mux(raiseExceptionIntr, trapTarget, retTarget)

  Debug(){
    when(raiseExceptionIntr){
      printf("[CSR] excin %b excgen %b", csrExceptionVec.asUInt(), iduExceptionVec.asUInt())
      printf("[CSR] int/exc: pc %x int (%d):%x exc: (%d):%x\n",io.cfIn.pc, intrNO, io.cfIn.intrVec.asUInt, exceptionNO, raiseExceptionVec.asUInt)
      printf("[MST] time %d pc %x mstatus %x mode %x\n", GTimer(), io.cfIn.pc, mstatus, priviledgeMode)
    }
    when(io.redirect.valid){
      printf("[CSR] redirect to %x\n", io.redirect.target)
    }
  }

  // Branch control

  val tvalWen = !(hasInstrPageFault || hasLoadPageFault || hasStorePageFault || hasLoadAddrMisaligned || hasStoreAddrMisaligned) || raiseIntr // in noop-riscv64, no exception will come together with PF
  trapTarget := SignExt(mtvec, VAddrBits)
  retTarget := DontCare

  when (valid && isMret) {
    val mstatusOld = WireInit(mstatus.asTypeOf(new MstatusStruct))
    val mstatusNew = WireInit(mstatus.asTypeOf(new MstatusStruct))
    mstatusNew.ie.m := mstatusOld.pie.m
    mstatusNew.pie.m := true.B
    mstatusNew.mpp := ModeM
    mstatus := mstatusNew.asUInt
    lr := false.B
    retTarget := SignExt(mepc, VAddrBits)
  }

  when (raiseExceptionIntr) {
    val mstatusOld = WireInit(mstatus.asTypeOf(new MstatusStruct))
    val mstatusNew = WireInit(mstatus.asTypeOf(new MstatusStruct))
    mcause := causeNO
    mepc := (if (XLEN == 32) io.cfIn.pc(XLEN-1,0) else SignExt(io.cfIn.pc, XLEN))
    mstatusNew.mpp := ModeM
    mstatusNew.pie.m := mstatusOld.ie.m
    mstatusNew.ie.m := false.B
    when (tvalWen) { mtval := 0.U }
    mstatus := mstatusNew.asUInt
  }

  io.in.ready := true.B
  io.out.valid := valid

  // perfcnt

	val perfCntCond = List.fill(0x80)(WireInit(false.B))
  (perfCnts zip perfCntCond).map { case (c, e) => { when (e) { c := c + 1.U } } }
  when(perfCntCond(0xb2b & 0x7f)) { perfCnts(0xb02 & 0x7f) := perfCnts(0xb02 & 0x7f) + 2.U } // Minstret += 2 when MultiCommit
>>>>>>> fa26d24f

  BoringUtils.addSource(WireInit(true.B), "perfCntCondMcycle")
  perfCntList.map { case (name, (addr, boringId)) => {
    BoringUtils.addSink(perfCntCond(addr & 0x7f), boringId)
    if (!hasPerfCnt) {
      // do not enable perfcnts except for Mcycle and Minstret
      if (addr != perfCntList("Mcycle")._1 && addr != perfCntList("Minstret")._1) {
        perfCntCond(addr & 0x7f) := false.B
      }
    }
  }}

  val nooptrap = WireInit(false.B)
  BoringUtils.addSink(nooptrap, "nooptrap")
  def readWithScala(addr: Int): UInt = mapping(addr)._1

  if (!p.FPGAPlatform) {
    // to monitor
    BoringUtils.addSource(readWithScala(perfCntList("Mcycle")._1), "simCycleCnt")
    BoringUtils.addSource(readWithScala(perfCntList("Minstret")._1), "simInstrCnt")

    // display all perfcnt when nooptrap is executed
    val PrintPerfCntToCSV = true
    when (nooptrap) {
      printf("======== PerfCnt =========\n")
      perfCntList.toSeq.sortBy(_._2._1).map { case (name, (addr, boringId)) =>
        printf("%d <- " + name + "\n", readWithScala(addr)) }
      if(PrintPerfCntToCSV){
      printf("======== PerfCntCSV =========\n\n")
      perfCntList.toSeq.sortBy(_._2._1).map { case (name, (addr, boringId)) =>
        printf(name + ", ")}
      printf("\n\n\n")
      perfCntList.toSeq.sortBy(_._2._1).map { case (name, (addr, boringId)) =>
        printf("%d, ", readWithScala(addr)) }
      printf("\n\n\n")
      }
    }

    // for differential testing
    BoringUtils.addSource(RegNext(priviledgeMode), "difftestMode")
    BoringUtils.addSource(RegNext(mstatus), "difftestMstatus")
    BoringUtils.addSource(RegNext(mstatus & sstatusRmask), "difftestSstatus")
    BoringUtils.addSource(RegNext(mepc), "difftestMepc")
    BoringUtils.addSource(RegNext(sepc), "difftestSepc")
    BoringUtils.addSource(RegNext(mcause), "difftestMcause")
    BoringUtils.addSource(RegNext(scause), "difftestScause")
  } else {
    BoringUtils.addSource(readWithScala(perfCntList("Minstret")._1), "ilaInstrCnt")
  }
}<|MERGE_RESOLUTION|>--- conflicted
+++ resolved
@@ -157,38 +157,8 @@
   )
 }
 
-<<<<<<< HEAD
-
-class CSRIO extends FunctionUnitIO {
-  val cfIn = Flipped(new CtrlFlowIO)
-  val redirect = new RedirectIO
-  // for exception check
-  val instrValid = Input(Bool())
-  val isBackendException = Input(Bool())
-  // for differential testing
-  val intrNO = Output(UInt(XLEN.W))
-  val imemMMU = Flipped(new MMUIO)
-  val dmemMMU = Flipped(new MMUIO)
-  val wenFix = Output(Bool())
-}
-
-class CSR(implicit val p: NOOPConfig) extends NOOPModule with HasCSRConst{
-  val io = IO(new CSRIO)
-
-  val (valid, src1, src2, func) = (io.in.valid, io.in.bits.src1, io.in.bits.src2, io.in.bits.func)
-  def access(valid: Bool, src1: UInt, src2: UInt, func: UInt): UInt = {
-    this.valid := valid
-    this.src1 := src1
-    this.src2 := src2
-    this.func := func
-    io.out.bits
-  }
-
-  // CSR define
-=======
 trait HasCSRCommon {
   def access(valid: Bool, src1: UInt, src2: UInt, func: UInt): UInt
->>>>>>> fa26d24f
 
   class Priv extends Bundle {
     val m = Output(Bool())
@@ -586,20 +556,16 @@
   val hasStoreAddrMisaligned = Wire(Bool())
   val hasLoadAddrMisaligned = Wire(Bool())
 
-<<<<<<< HEAD
   val dmemPagefaultAddr = Wire(UInt(VAddrBits.W))
   val dmemAddrMisalignedAddr = Wire(UInt(VAddrBits.W))
   val lsuAddr = WireInit(0.U(64.W))
   BoringUtils.addSink(lsuAddr, "LSUADDR")
-=======
->>>>>>> fa26d24f
   if(EnableOutOfOrderExec){
     hasInstrPageFault      := valid && io.cfIn.exceptionVec(instrPageFault)
     hasLoadPageFault       := valid && io.cfIn.exceptionVec(loadPageFault)
     hasStorePageFault      := valid && io.cfIn.exceptionVec(storePageFault)
     hasStoreAddrMisaligned := valid && io.cfIn.exceptionVec(storeAddrMisaligned)
     hasLoadAddrMisaligned  := valid && io.cfIn.exceptionVec(loadAddrMisaligned)
-<<<<<<< HEAD
     dmemPagefaultAddr := src1 // LSU -> wbresult -> prf -> beUop.data.src1
     dmemAddrMisalignedAddr := src1
   }else{
@@ -610,14 +576,6 @@
     hasLoadAddrMisaligned := io.cfIn.exceptionVec(loadAddrMisaligned)
     dmemPagefaultAddr := io.dmemMMU.addr
     dmemAddrMisalignedAddr := lsuAddr
-=======
-  }else{
-    hasInstrPageFault := io.cfIn.exceptionVec(instrPageFault) && valid
-    hasLoadPageFault := io.dmemMMU.loadPF   // TODO: fix it for Hercules backend: io.cfIn.exceptionVec(loadPageFault) && valid
-    hasStorePageFault := io.dmemMMU.storePF // TODO: fix it for Hercules backend: io.cfIn.exceptionVec(storePageFault) && valid
-    hasStoreAddrMisaligned := io.cfIn.exceptionVec(storeAddrMisaligned) // TODO: fix it for Hercules backend: && valid 
-    hasLoadAddrMisaligned := io.cfIn.exceptionVec(loadAddrMisaligned)   // TODO: fix it for Hercules backend: && valid
->>>>>>> fa26d24f
   }
 
   when(hasInstrPageFault || hasLoadPageFault || hasStorePageFault){
@@ -679,11 +637,6 @@
   csrExceptionVec(ecallM) := priviledgeMode === ModeM && io.in.valid && isEcall
   csrExceptionVec(ecallS) := priviledgeMode === ModeS && io.in.valid && isEcall
   csrExceptionVec(ecallU) := priviledgeMode === ModeU && io.in.valid && isEcall
-<<<<<<< HEAD
-=======
-  // csrExceptionVec(instrPageFault) := hasInstrPageFault
-  // TODO: FIXIT
->>>>>>> fa26d24f
   csrExceptionVec(illegalInstr) := isIllegalAddr && wen && !io.isBackendException // Trigger an illegal instr exception when unimplemented csr is being read/written
   csrExceptionVec(loadPageFault) := hasLoadPageFault
   csrExceptionVec(storePageFault) := hasStorePageFault
@@ -700,10 +653,7 @@
   val retTarget = Wire(UInt(VAddrBits.W))
   val trapTarget = Wire(UInt(VAddrBits.W))
   io.redirect.valid := (valid && func === CSROpType.jmp) || raiseExceptionIntr || resetSatp
-<<<<<<< HEAD
   io.redirect.rtype := 0.U
-=======
->>>>>>> fa26d24f
   io.redirect.target := Mux(resetSatp, io.cfIn.pc + 4.U, Mux(raiseExceptionIntr, trapTarget, retTarget))
 
   Debug(){
@@ -838,7 +788,6 @@
 
   // perfcnt
 
-<<<<<<< HEAD
   val generalPerfCntList = Map(
     "Mcycle"      -> (0xb00, "perfCntCondMcycle"     ),
     "Minstret"    -> (0xb02, "perfCntCondMinstret"   ),
@@ -960,377 +909,6 @@
     when(true.B) { perfCnts(0xb64 & 0x7f) := perfCnts(0xb64 & 0x7f) + pendingSCmt } 
     when(true.B) { perfCnts(0xb65 & 0x7f) := perfCnts(0xb66 & 0x7f) + pendingSReq } 
   }
-=======
-	val perfCntCond = List.fill(0x80)(WireInit(false.B))
-  (perfCnts zip perfCntCond).map { case (c, e) => { when (e) { c := c + 1.U } } }
-  when(perfCntCond(0xb2b & 0x7f)) { perfCnts(0xb02 & 0x7f) := perfCnts(0xb02 & 0x7f) + 2.U } // Minstret += 2 when MultiCommit
-
-  BoringUtils.addSource(WireInit(true.B), "perfCntCondMcycle")
-  perfCntList.map { case (name, (addr, boringId)) => {
-    BoringUtils.addSink(perfCntCond(addr & 0x7f), boringId)
-    if (!hasPerfCnt) {
-      // do not enable perfcnts except for Mcycle and Minstret
-      if (addr != perfCntList("Mcycle")._1 && addr != perfCntList("Minstret")._1) {
-        perfCntCond(addr & 0x7f) := false.B
-      }
-    }
-  }}
-
-  val nooptrap = WireInit(false.B)
-  BoringUtils.addSink(nooptrap, "nooptrap")
-  def readWithScala(addr: Int): UInt = mapping(addr)._1
-
-  if (!p.FPGAPlatform) {
-    // to monitor
-    BoringUtils.addSource(readWithScala(perfCntList("Mcycle")._1), "simCycleCnt")
-    BoringUtils.addSource(readWithScala(perfCntList("Minstret")._1), "simInstrCnt")
-
-    // display all perfcnt when nooptrap is executed
-    when (nooptrap) {
-      printf("======== PerfCnt =========\n")
-      perfCntList.toSeq.sortBy(_._2._1).map { case (name, (addr, boringId)) =>
-        printf("%d <- " + name + "\n", readWithScala(addr)) }
-    }
-
-    // for differential testing
-    BoringUtils.addSource(RegNext(priviledgeMode), "difftestMode")
-    BoringUtils.addSource(RegNext(mstatus), "difftestMstatus")
-    BoringUtils.addSource(RegNext(mstatus & sstatusRmask), "difftestSstatus")
-    BoringUtils.addSource(RegNext(mepc), "difftestMepc")
-    BoringUtils.addSource(RegNext(sepc), "difftestSepc")
-    BoringUtils.addSource(RegNext(mcause), "difftestMcause")
-    BoringUtils.addSource(RegNext(scause), "difftestScause")
-  } else {
-    BoringUtils.addSource(readWithScala(perfCntList("Minstret")._1), "ilaInstrCnt")
-  }
-}
-
-class CSR_M(implicit val p: NOOPConfig) extends NOOPModule with HasCSRConst with HasCSRCommon {
-  val io = IO(new CSRIO)
-
-  val (valid, src1, src2, func) = (io.in.valid, io.in.bits.src1, io.in.bits.src2, io.in.bits.func)
-  def access(valid: Bool, src1: UInt, src2: UInt, func: UInt): UInt = {
-    this.valid := valid
-    this.src1 := src1
-    this.src2 := src2
-    this.func := func
-    io.out.bits
-  }
-
-  // Machine-Level CSRs
-  
-  val mtvec = RegInit(UInt(XLEN.W), 0.U)
-  val mcounteren = RegInit(UInt(XLEN.W), 0.U)
-  val mcause = RegInit(UInt(XLEN.W), 0.U)
-  val mtval = RegInit(UInt(XLEN.W), 0.U)
-  val mepc = Reg(UInt(XLEN.W))
-
-  val mie = RegInit(0.U(XLEN.W))
-  val mipWire = WireInit(0.U.asTypeOf(new Interrupt))
-  val mipReg  = RegInit(0.U.asTypeOf(new Interrupt).asUInt)
-  val mipFixMask = "h77f".U
-  val mip = (mipWire.asUInt | mipReg).asTypeOf(new Interrupt)
-
-  def getMisaMxl(mxl: Int): UInt = {mxl.U << (XLEN-2)}
-  def getMisaExt(ext: Char): UInt = {1.U << (ext.toInt - 'a'.toInt)} 
-  var extList = List('a', 'i')
-  if(HasMExtension){ extList = extList :+ 'm'}
-  if(HasCExtension){ extList = extList :+ 'c'}
-  val misaInitVal = getMisaMxl(if (XLEN == 32) 1 else 2) | extList.foldLeft(0.U)((sum, i) => sum | getMisaExt(i)) //"h8000000000001105".U or "h40001105".U
-  val misa = RegInit(UInt(XLEN.W), misaInitVal) 
-  // MXL = 2 or 1     | 0 | EXT = b 00 0000 0000 0001 0001 0000 0101
-  // (XLEN-1, XLEN-2) |   |(25, 0)  ZY XWVU TSRQ PONM LKJI HGFE DCBA
-
-  val mvendorid = RegInit(UInt(XLEN.W), 0.U) // this is a non-commercial implementation
-  val marchid = RegInit(UInt(XLEN.W), 0.U) // return 0 to indicate the field is not implemented
-  val mimpid = RegInit(UInt(XLEN.W), 0.U) // provides a unique encoding of the version of the processor implementation
-  val mhartid = RegInit(UInt(XLEN.W), 0.U) // the hardware thread running the code
-  val mstatus = RegInit(UInt(XLEN.W), "h00001800".U) //"h8000c0100".U
-  // mstatus Value Table
-  // | sd   |
-  // | pad1 |
-  // | sxl  | hardlinked to 00 (if XLEN = 32), WPRI
-  // | uxl  | hardlinked to 00 (if XLEN = 32), WPRI
-  // | pad0 |
-  // | tsr  |
-  // | tw   |
-  // | tvm  |
-  // | mxr  |
-  // | sum  |
-  // | mprv |
-  // | xs   | 00 |
-  // | fs   | 00 |
-  // | mpp  | 00 |
-  // | hpp  | 00 |
-  // | spp  | 0 |
-  // | pie  | 0000 |
-  // | ie   | 0000 | uie hardlinked to 0, as N ext is not implemented
-  val mstatusStruct = mstatus.asTypeOf(new MstatusStruct)
-  def mstatusUpdateSideEffect(mstatus: UInt): UInt = {
-    val mstatusOld = WireInit(mstatus.asTypeOf(new MstatusStruct))
-    val mstatusNew = Cat(mstatusOld.fs === "b11".U, mstatus(XLEN-2, 0))
-    mstatusNew
-  }
-
-  // val medeleg = RegInit(UInt(XLEN.W), 0.U)
-  // val mideleg = RegInit(UInt(XLEN.W), 0.U)
-  val mscratch = RegInit(UInt(XLEN.W), 0.U)
-
-  val pmpcfg0 = RegInit(UInt(XLEN.W), 0.U)
-  val pmpcfg1 = RegInit(UInt(XLEN.W), 0.U)
-  val pmpcfg2 = RegInit(UInt(XLEN.W), 0.U)
-  val pmpcfg3 = RegInit(UInt(XLEN.W), 0.U)
-  val pmpaddr0 = RegInit(UInt(XLEN.W), 0.U) 
-  val pmpaddr1 = RegInit(UInt(XLEN.W), 0.U) 
-  val pmpaddr2 = RegInit(UInt(XLEN.W), 0.U) 
-  val pmpaddr3 = RegInit(UInt(XLEN.W), 0.U) 
-
-  // Superviser-Level CSRs - only used for difftest
-
-  val sstatusWmask = "hc6122".U
-  // Sstatus Write Mask
-  // -------------------------------------------------------
-  //    19           9   5     2
-  // 0  1100 0000 0001 0010 0010
-  // 0  c    0    1    2    2
-  // -------------------------------------------------------
-  val sstatusRmask = sstatusWmask | (if (XLEN == 32) "h80018000".U else "h8000000300018000".U)
-  val sepc = RegInit(UInt(XLEN.W), 0.U)
-  val scause = RegInit(UInt(XLEN.W), 0.U)
-
-  if (Settings.HasDTLB) { assert(false.B) }
-
-  // Atom LR/SC Control Bits
-  val setLr = WireInit(Bool(), false.B)
-  val setLrVal = WireInit(Bool(), false.B)
-  val setLrAddr = WireInit(UInt(AddrBits.W), DontCare) //TODO : need check
-  val lr = RegInit(Bool(), false.B)
-  val lrAddr = RegInit(UInt(AddrBits.W), 0.U)
-  BoringUtils.addSink(setLr, "set_lr")
-  BoringUtils.addSink(setLrVal, "set_lr_val")
-  BoringUtils.addSink(setLrAddr, "set_lr_addr")
-  BoringUtils.addSource(lr, "lr")
-  BoringUtils.addSource(lrAddr, "lr_addr")
-
-  when(setLr){
-    lr := setLrVal
-    lrAddr := setLrAddr
-  }
-
-  // Hart Priviledge Mode
-  val priviledgeMode = WireInit(UInt(2.W), ModeM)
-
-  // perfcnt
-  val hasPerfCnt = !p.FPGAPlatform
-  val nrPerfCnts = if (hasPerfCnt) 0x80 else 0x3
-  val perfCnts = List.fill(nrPerfCnts)(RegInit(0.U(64.W)))
-  val perfCntsLoMapping = (0 until nrPerfCnts).map { case i => MaskedRegMap(0xb00 + i, perfCnts(i)) }
-  val perfCntsHiMapping = (0 until nrPerfCnts).map { case i => MaskedRegMap(0xb80 + i, perfCnts(i)(63, 32)) }
-
-  // CSR reg map
-  val mapping = Map(
-
-    // Machine Information Registers 
-    MaskedRegMap(Mvendorid, mvendorid, 0.U, MaskedRegMap.Unwritable), 
-    MaskedRegMap(Marchid, marchid, 0.U, MaskedRegMap.Unwritable), 
-    MaskedRegMap(Mimpid, mimpid, 0.U, MaskedRegMap.Unwritable), 
-    MaskedRegMap(Mhartid, mhartid, 0.U, MaskedRegMap.Unwritable), 
-
-    // Machine Trap Setup
-    // MaskedRegMap(Mstatus, mstatus, "hffffffffffffffee".U, (x=>{printf("mstatus write: %x time: %d\n", x, GTimer()); x})),
-    MaskedRegMap(Mstatus, mstatus, (if (XLEN == 32) "hffffffff".U else "hffffffffffffffff".U), mstatusUpdateSideEffect),
-    MaskedRegMap(Misa, misa), // now MXL, EXT is not changeable
-    // MaskedRegMap(Medeleg, medeleg, "hbbff".U),
-    // MaskedRegMap(Mideleg, mideleg, "h222".U),
-    MaskedRegMap(Mie, mie),
-    MaskedRegMap(Mtvec, mtvec),
-    MaskedRegMap(Mcounteren, mcounteren), 
-
-    // Machine Trap Handling
-    MaskedRegMap(Mscratch, mscratch),
-    MaskedRegMap(Mepc, mepc),
-    MaskedRegMap(Mcause, mcause),
-    MaskedRegMap(Mtval, mtval),
-    MaskedRegMap(Mip, mip.asUInt, 0.U, MaskedRegMap.Unwritable),
-
-    // Machine Memory Protection
-    MaskedRegMap(Pmpcfg0, pmpcfg0),
-    MaskedRegMap(Pmpcfg1, pmpcfg1),
-    MaskedRegMap(Pmpcfg2, pmpcfg2),
-    MaskedRegMap(Pmpcfg3, pmpcfg3),
-    MaskedRegMap(PmpaddrBase + 0, pmpaddr0),
-    MaskedRegMap(PmpaddrBase + 1, pmpaddr1),
-    MaskedRegMap(PmpaddrBase + 2, pmpaddr2),
-    MaskedRegMap(PmpaddrBase + 3, pmpaddr3)
-
-  ) ++ perfCntsLoMapping //++ (if (XLEN == 32) perfCntsHiMapping else Nil)
-
-  val addr = src2(11, 0)
-  val rdata = Wire(UInt(XLEN.W))
-  val csri = ZeroExt(io.cfIn.instr(19,15), XLEN) //unsigned imm for csri. [TODO]
-  val wdata = LookupTree(func, List(
-    CSROpType.wrt  -> src1,
-    CSROpType.set  -> (rdata | src1),
-    CSROpType.clr  -> (rdata & ~src1),
-    CSROpType.wrti -> csri,//TODO: csri --> src2
-    CSROpType.seti -> (rdata | csri),
-    CSROpType.clri -> (rdata & ~csri)
-  ))
-
-  val wen = (valid && func =/= CSROpType.jmp)
-  MaskedRegMap.generate(mapping, addr, rdata, wen, wdata)
-  val isIllegalAddr = MaskedRegMap.isIllegalAddr(mapping, addr)
-  io.out.bits := rdata
-
-  // Fix Mip write
-  val fixMapping = Map( MaskedRegMap(Mip, mipReg.asUInt, mipFixMask) )
-  val rdataDummy = Wire(UInt(XLEN.W))
-  MaskedRegMap.generate(fixMapping, addr, rdataDummy, wen, wdata)
-
-  // CSR inst decode
-  val isEcall = addr === privEcall && func === CSROpType.jmp && !io.isBackendException
-  val isMret = addr === privMret   && func === CSROpType.jmp && !io.isBackendException
-
-  Debug(false){
-    when(wen){
-      printf("[CSR] csr write: pc %x addr %x rdata %x wdata %x func %x\n", io.cfIn.pc, addr, rdata, wdata, func)
-      printf("[MST] time %d pc %x mstatus %x mode %x\n", GTimer(), io.cfIn.pc, mstatus, priviledgeMode)
-    }
-  }
-
-  io.imemMMU.priviledgeMode := priviledgeMode
-  io.dmemMMU.priviledgeMode := priviledgeMode
-  io.imemMMU.status_sum := mstatusStruct.sum.asBool
-  io.dmemMMU.status_sum := mstatusStruct.sum.asBool
-  io.imemMMU.status_mxr := DontCare
-  io.dmemMMU.status_mxr := mstatusStruct.mxr.asBool
-
-  val hasInstrPageFault = Wire(Bool())
-  val hasLoadPageFault = Wire(Bool())
-  val hasStorePageFault = Wire(Bool())
-  val hasStoreAddrMisaligned = Wire(Bool())
-  val hasLoadAddrMisaligned = Wire(Bool())
-
-  if (EnableOutOfOrderExec) {
-    hasInstrPageFault      := valid && io.cfIn.exceptionVec(instrPageFault)
-    hasLoadPageFault       := valid && io.cfIn.exceptionVec(loadPageFault)
-    hasStorePageFault      := valid && io.cfIn.exceptionVec(storePageFault)
-    hasStoreAddrMisaligned := valid && io.cfIn.exceptionVec(storeAddrMisaligned)
-    hasLoadAddrMisaligned  := valid && io.cfIn.exceptionVec(loadAddrMisaligned)
-  } else {
-    hasInstrPageFault      := io.cfIn.exceptionVec(instrPageFault) && valid
-    hasLoadPageFault       := io.dmemMMU.loadPF   // TODO: fix it for Hercules backend: io.cfIn.exceptionVec(loadPageFault) && valid
-    hasStorePageFault      := io.dmemMMU.storePF // TODO: fix it for Hercules backend: io.cfIn.exceptionVec(storePageFault) && valid
-    hasStoreAddrMisaligned := io.cfIn.exceptionVec(storeAddrMisaligned) // TODO: fix it for Hercules backend: && valid 
-    hasLoadAddrMisaligned  := io.cfIn.exceptionVec(loadAddrMisaligned)   // TODO: fix it for Hercules backend: && valid
-  }
-
-  when(hasInstrPageFault || hasLoadPageFault || hasStorePageFault){
-    val tval = Mux(hasInstrPageFault, Mux(io.cfIn.crossPageIPFFix, io.cfIn.pc + 2.U, io.cfIn.pc), io.dmemMMU.addr)
-    mtval := (if (XLEN == 32) tval(XLEN-1,0) else SignExt(tval, XLEN))
-  }
-
-  val lsuAddr = WireInit(0.U(XLEN.W))
-  BoringUtils.addSink(lsuAddr, "LSUADDR")
-  when(hasLoadAddrMisaligned || hasStoreAddrMisaligned) {
-    mtval := SignExt(lsuAddr, XLEN)
-  }
-
-  // Exception and Intr
-
-  // interrupts
-  
-  val intrVecEnable = Wire(Vec(12, Bool()))
-  intrVecEnable.map{_ := mstatusStruct.ie.m}
-  val intrVec = mie(11,0) & mip.asUInt & intrVecEnable.asUInt
-  BoringUtils.addSource(intrVec, "intrVecIDU")
-  
-  val intrNO = IntPriority.foldRight(0.U)((i: Int, sum: UInt) => Mux(io.cfIn.intrVec(i), i.U, sum))
-  // val intrNO = PriorityEncoder(io.cfIn.intrVec)
-  val raiseIntr = io.cfIn.intrVec.asUInt.orR
-
-  val mtip = WireInit(false.B)
-  val meip = WireInit(false.B)
-  BoringUtils.addSink(mtip, "mtip")
-  BoringUtils.addSink(meip, "meip")
-  mipWire.t.m := mtip
-  mipWire.e.m := meip
-
-  // exceptions
-
-  // TODO: merge iduExceptionVec, csrExceptionVec as raiseExceptionVec
-  val csrExceptionVec = Wire(Vec(16, Bool()))
-  csrExceptionVec.map(_ := false.B)
-  csrExceptionVec(ecallM) := priviledgeMode === ModeM && io.in.valid && isEcall
-  // csrExceptionVec(instrPageFault) := hasInstrPageFault
-  // TODO: FIXIT
-  csrExceptionVec(illegalInstr) := isIllegalAddr && wen && !io.isBackendException // Trigger an illegal instr exception when unimplemented csr is being read/written
-  csrExceptionVec(loadPageFault) := hasLoadPageFault
-  csrExceptionVec(storePageFault) := hasStorePageFault
-  val iduExceptionVec = io.cfIn.exceptionVec
-  val raiseExceptionVec = csrExceptionVec.asUInt() | iduExceptionVec.asUInt()
-  val raiseException = raiseExceptionVec.orR
-  val exceptionNO = ExcPriority.foldRight(0.U)((i: Int, sum: UInt) => Mux(raiseExceptionVec(i), i.U, sum))
-  io.wenFix := raiseException
-
-  val causeNO = (raiseIntr << (XLEN-1)) | Mux(raiseIntr, intrNO, exceptionNO)
-  io.intrNO := Mux(raiseIntr, causeNO, 0.U)
-
-  val raiseExceptionIntr = (raiseException || raiseIntr) && io.instrValid
-  val retTarget = Wire(UInt(VAddrBits.W))
-  val trapTarget = Wire(UInt(VAddrBits.W))
-  io.redirect.valid := (valid && func === CSROpType.jmp) || raiseExceptionIntr
-  io.redirect.target := Mux(raiseExceptionIntr, trapTarget, retTarget)
-
-  Debug(){
-    when(raiseExceptionIntr){
-      printf("[CSR] excin %b excgen %b", csrExceptionVec.asUInt(), iduExceptionVec.asUInt())
-      printf("[CSR] int/exc: pc %x int (%d):%x exc: (%d):%x\n",io.cfIn.pc, intrNO, io.cfIn.intrVec.asUInt, exceptionNO, raiseExceptionVec.asUInt)
-      printf("[MST] time %d pc %x mstatus %x mode %x\n", GTimer(), io.cfIn.pc, mstatus, priviledgeMode)
-    }
-    when(io.redirect.valid){
-      printf("[CSR] redirect to %x\n", io.redirect.target)
-    }
-  }
-
-  // Branch control
-
-  val tvalWen = !(hasInstrPageFault || hasLoadPageFault || hasStorePageFault || hasLoadAddrMisaligned || hasStoreAddrMisaligned) || raiseIntr // in noop-riscv64, no exception will come together with PF
-  trapTarget := SignExt(mtvec, VAddrBits)
-  retTarget := DontCare
-
-  when (valid && isMret) {
-    val mstatusOld = WireInit(mstatus.asTypeOf(new MstatusStruct))
-    val mstatusNew = WireInit(mstatus.asTypeOf(new MstatusStruct))
-    mstatusNew.ie.m := mstatusOld.pie.m
-    mstatusNew.pie.m := true.B
-    mstatusNew.mpp := ModeM
-    mstatus := mstatusNew.asUInt
-    lr := false.B
-    retTarget := SignExt(mepc, VAddrBits)
-  }
-
-  when (raiseExceptionIntr) {
-    val mstatusOld = WireInit(mstatus.asTypeOf(new MstatusStruct))
-    val mstatusNew = WireInit(mstatus.asTypeOf(new MstatusStruct))
-    mcause := causeNO
-    mepc := (if (XLEN == 32) io.cfIn.pc(XLEN-1,0) else SignExt(io.cfIn.pc, XLEN))
-    mstatusNew.mpp := ModeM
-    mstatusNew.pie.m := mstatusOld.ie.m
-    mstatusNew.ie.m := false.B
-    when (tvalWen) { mtval := 0.U }
-    mstatus := mstatusNew.asUInt
-  }
-
-  io.in.ready := true.B
-  io.out.valid := valid
-
-  // perfcnt
-
-	val perfCntCond = List.fill(0x80)(WireInit(false.B))
-  (perfCnts zip perfCntCond).map { case (c, e) => { when (e) { c := c + 1.U } } }
-  when(perfCntCond(0xb2b & 0x7f)) { perfCnts(0xb02 & 0x7f) := perfCnts(0xb02 & 0x7f) + 2.U } // Minstret += 2 when MultiCommit
->>>>>>> fa26d24f
 
   BoringUtils.addSource(WireInit(true.B), "perfCntCondMcycle")
   perfCntList.map { case (name, (addr, boringId)) => {
