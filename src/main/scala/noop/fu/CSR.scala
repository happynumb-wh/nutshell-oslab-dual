--- conflicted
+++ resolved
@@ -491,10 +491,6 @@
     when(io.redirect.valid){
       printf("[CSR] csr redirect to %x\n", io.redirect.target)
     }
-<<<<<<< HEAD
-=======
-    //printf("[CSR] Red(%d, %x) raiseExcepIntr:%d isSret:%d retTarget:%x sepc:%x delegs:%d cfInpc:%x valid:%d instrValid:%x \n", io.redirect.valid, io.redirect.target, raiseExceptionIntr, isSret, retTarget, sepc, delegs, io.cfIn.pc, valid, io.instrValid)
->>>>>>> 9b3a518e
   }
 
   // Debug(false){
