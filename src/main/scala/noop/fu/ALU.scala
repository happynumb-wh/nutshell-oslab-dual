package noop

import chisel3._
import chisel3.util._
import chisel3.util.experimental.BoringUtils

import utils._

object ALUOpType {
  def add  = "b1000000".U
  def sll  = "b0000001".U
  def slt  = "b0000010".U
  def sltu = "b0000011".U
  def xor  = "b0000100".U
  def srl  = "b0000101".U
  def or   = "b0000110".U
  def and  = "b0000111".U
  def sub  = "b0001000".U
  def sra  = "b0001101".U

  def addw = "b1100000".U
  def subw = "b0101000".U
  def sllw = "b0100001".U
  def srlw = "b0100101".U
  def sraw = "b0101101".U

  def isWordOp(func: UInt) = func(5)

  def jal  = "b1011000".U
  def jalr = "b1011010".U
  def beq  = "b0010000".U
  def bne  = "b0010001".U
  def blt  = "b0010100".U
  def bge  = "b0010101".U
  def bltu = "b0010110".U
  def bgeu = "b0010111".U

  // for RAS
  def call = "b1011100".U
  def ret  = "b1011110".U

  def isAdd(func: UInt) = func(6)
  def pcPlus2(func: UInt) = func(5)
  def isBru(func: UInt) = func(4)
  def isBranch(func: UInt) = !func(3)
  def isJump(func: UInt) = isBru(func) && !isBranch(func)
  def getBranchType(func: UInt) = func(2, 1)
  def isBranchInvert(func: UInt) = func(0)
}

class ALUIO extends FunctionUnitIO {
  val cfIn = Flipped(new CtrlFlowIO)
  val redirect = new RedirectIO
  val offset = Input(UInt(XLEN.W))
}

class ALU(hasBru: Boolean = false) extends NOOPModule {
  val io = IO(new ALUIO)

  val (valid, src1, src2, func) = (io.in.valid, io.in.bits.src1, io.in.bits.src2, io.in.bits.func)
  def access(valid: Bool, src1: UInt, src2: UInt, func: UInt): UInt = {
    this.valid := valid
    this.src1 := src1
    this.src2 := src2
    this.func := func
    io.out.bits
  }

  // val isAdderSub = (func =/= ALUOpType.add) && (func =/= ALUOpType.addw) && !ALUOpType.isJump(func)
  val isAdderSub = !ALUOpType.isAdd(func)
  val adderRes = (src1 +& (src2 ^ Fill(XLEN, isAdderSub))) + isAdderSub
  val xorRes = src1 ^ src2
  val sltu = !adderRes(XLEN)
  val slt = xorRes(XLEN-1) ^ sltu

  val shsrc1 = LookupTreeDefault(func, src1(XLEN-1,0), List(
    ALUOpType.srlw -> ZeroExt(src1(31,0), XLEN),
    ALUOpType.sraw -> SignExt(src1(31,0), XLEN)
  ))
  val shamt = Mux(ALUOpType.isWordOp(func), src2(4, 0), if (XLEN == 64) src2(5, 0) else src2(4, 0))
  val res = LookupTreeDefault(func(3, 0), adderRes, List(
    ALUOpType.sll  -> ((shsrc1  << shamt)(XLEN-1, 0)),
    ALUOpType.slt  -> ZeroExt(slt, XLEN),
    ALUOpType.sltu -> ZeroExt(sltu, XLEN),
    ALUOpType.xor  -> xorRes,
    ALUOpType.srl  -> (shsrc1  >> shamt),
    ALUOpType.or   -> (src1  |  src2),
    ALUOpType.and  -> (src1  &  src2),
    ALUOpType.sra  -> ((shsrc1.asSInt >> shamt).asUInt)
  ))
  val aluRes = Mux(ALUOpType.isWordOp(func), SignExt(res(31,0), 64), res)

  val branchOpTable = List(
    ALUOpType.getBranchType(ALUOpType.beq)  -> !xorRes.orR,
    ALUOpType.getBranchType(ALUOpType.blt)  -> slt,
    ALUOpType.getBranchType(ALUOpType.bltu) -> sltu
  )

  val isBranch = ALUOpType.isBranch(func)
  val isBru = ALUOpType.isBru(func)
  // val pcPlus2 = ALUOpType.pcPlus2(func)
  val taken = LookupTree(ALUOpType.getBranchType(func), branchOpTable) ^ ALUOpType.isBranchInvert(func)
<<<<<<< HEAD
  val target = Mux(isBranch, io.cfIn.pc + io.offset, adderRes)(VAddrBits-1,0)
  val predictWrong = Mux(!taken && isBranch, io.cfIn.brIdx, !io.cfIn.brIdx || (io.redirect.target =/= io.cfIn.pnpc))
  // val predictWrong = (io.redirect.target =/= io.cfIn.pnpc)
  val isRVC = io.cfIn.isRVC
  // when(!(io.cfIn.instr(1,0) === "b11".U || io.cfIn.isRVC || !valid)){
  //   printf("[ERROR] io.cfIn.instr %x\n", io.cfIn.instr)
  // }
  assert(io.cfIn.instr(1,0) === "b11".U || io.cfIn.isRVC || !valid)
  when(valid){
    when((io.cfIn.instr(1,0) === "b11".U) =/= !isRVC){
      printf("[ERROR] pc %x inst %x rvc %x\n",io.cfIn.pc, io.cfIn.instr, isRVC)
    }
  }
=======
  val target = Mux(isBranch, io.cfIn.pc + io.offset, adderRes)(NVAddrBits-1,0)
  val predictWrong = Mux(!taken && isBranch, io.cfIn.brIdx, !io.cfIn.brIdx || (io.redirect.target =/= io.cfIn.pnpc))
  // val predictWrong = (io.redirect.target =/= io.cfIn.pnpc)
  val isRVC = (io.cfIn.instr(1,0) =/= "b11".U)
>>>>>>> fa26d24f
  io.redirect.target := Mux(!taken && isBranch, Mux(isRVC, io.cfIn.pc + 2.U, io.cfIn.pc + 4.U), target)
  // with branch predictor, this is actually to fix the wrong prediction
  io.redirect.valid := valid && isBru && predictWrong
  val redirectRtype = if (EnableOutOfOrderExec) 1.U else 0.U
  io.redirect.rtype := redirectRtype
  // mark redirect type as speculative exec fix
  // may be can be moved to ISU to calculate pc + 4
  // this is actually for jal and jalr to write pc + 4/2 to rd
  io.out.bits := Mux(isBru, Mux(!isRVC, SignExt(io.cfIn.pc, AddrBits) + 4.U, SignExt(io.cfIn.pc, AddrBits) + 2.U), aluRes)
  // when(pcPlus2 && isBru){
  //   printf("CJALR %x %x \n ", io.cfIn.instr, io.cfIn.pc)
  // }

  Debug(){
    when(valid && isBru){
      printf("[BRU] tgt %x, valid:%d, npc: %x, pdwrong: %x\n", io.redirect.target, io.redirect.valid, io.cfIn.pnpc, predictWrong)
      printf("[BRU] taken:%d addrRes:%x src1:%x src2:%x func:%x\n", taken, adderRes, src1, src2, func) 
    }
  }

  Debug(false){
    when(valid && isBru){
      printf("[BPW] pc %x tgt %x, npc: %x, pdwrong: %x type: %x%x%x%x\n", io.cfIn.pc, io.redirect.target, io.cfIn.pnpc, predictWrong, isBranch, (func === ALUOpType.jal || func === ALUOpType.call), func === ALUOpType.jalr, func === ALUOpType.ret)
    }

    when(true.B) {
      printf("[ALUIN0] valid:%d isBru:%d isBranch:%d \n", valid, isBru, isBranch)
      printf("[ALUIN1] pc %x instr %x tgt %x, npc: %x, pdwrong: %x type: %x%x%x%x\n", io.cfIn.pc, io.cfIn.instr, io.redirect.target, io.cfIn.pnpc, predictWrong, isBranch, (func === ALUOpType.jal || func === ALUOpType.call), func === ALUOpType.jalr, func === ALUOpType.ret)
      printf("[ALUIN2] func:%b ", func)
      printf("[ALUIN3]tgt %x, npc: %x, pdwrong: %x\n", io.redirect.target, io.cfIn.pnpc, predictWrong)
      printf("[ALUIN4]taken:%d addrRes:%x src1:%x src2:%x func:%x\n", taken, adderRes, src1, src2, func)
    }
  }

  Debug(){
    when(valid && isBru){
      printf(" bpuUpdateReq: valid:%d pc:%x isMissPredict:%d actualTarget:%x actualTaken:%x fuOpType:%x btbType:%x isRVC:%d \n", valid && isBru, io.cfIn.pc, predictWrong, target, taken, func, LookupTree(func, RV32I_BRUInstr.bruFuncTobtbTypeTable), isRVC)
    }
  }
<<<<<<< HEAD
  when(valid && isBru && io.cfIn.pc === "h7f809ad9b8".U){
    printf("[ERROR] bpuUpdateReq: %d: valid:%d pc:%x inst:%x isMissPredict:%d actualTarget:%x actualTaken:%x fuOpType:%x btbType:%x isRVC:%d \n", GTimer(), valid && isBru, io.cfIn.pc, io.cfIn.instr, predictWrong, target, taken, func, LookupTree(func, RV32I_BRUInstr.bruFuncTobtbTypeTable), isRVC)
  }
  io.in.ready := io.out.ready
=======
  io.in.ready := true.B
>>>>>>> fa26d24f
  io.out.valid := valid

  val bpuUpdateReq = WireInit(0.U.asTypeOf(new BPUUpdateReq))
  bpuUpdateReq.valid := valid && isBru
  bpuUpdateReq.pc := io.cfIn.pc
  bpuUpdateReq.isMissPredict := predictWrong
  bpuUpdateReq.actualTarget := target
  bpuUpdateReq.actualTaken := taken
  bpuUpdateReq.fuOpType := func
  bpuUpdateReq.btbType := LookupTree(func, RV32I_BRUInstr.bruFuncTobtbTypeTable)
  bpuUpdateReq.isRVC := isRVC

  if(hasBru){
    BoringUtils.addSource(RegNext(bpuUpdateReq), "bpuUpdateReq")
  
    val right = valid && isBru && !predictWrong
    val wrong = valid && isBru && predictWrong
    BoringUtils.addSource(right && isBranch, "MbpBRight")
    BoringUtils.addSource(wrong && isBranch, "MbpBWrong")
    BoringUtils.addSource(wrong && isBranch && io.cfIn.pc(2,0)==="h0".U && isRVC, "Custom1")
    BoringUtils.addSource(wrong && isBranch && io.cfIn.pc(2,0)==="h0".U && !isRVC, "Custom2")
    BoringUtils.addSource(wrong && isBranch && io.cfIn.pc(2,0)==="h2".U && isRVC, "Custom3")
    BoringUtils.addSource(wrong && isBranch && io.cfIn.pc(2,0)==="h2".U && !isRVC, "Custom4")
    BoringUtils.addSource(wrong && isBranch && io.cfIn.pc(2,0)==="h4".U && isRVC, "Custom5")
    BoringUtils.addSource(wrong && isBranch && io.cfIn.pc(2,0)==="h4".U && !isRVC, "Custom6")
    BoringUtils.addSource(wrong && isBranch && io.cfIn.pc(2,0)==="h6".U && isRVC, "Custom7")
    BoringUtils.addSource(wrong && isBranch && io.cfIn.pc(2,0)==="h6".U && !isRVC, "Custom8")
    BoringUtils.addSource(right && (func === ALUOpType.jal || func === ALUOpType.call), "MbpJRight")
    BoringUtils.addSource(wrong && (func === ALUOpType.jal || func === ALUOpType.call), "MbpJWrong")
    BoringUtils.addSource(right && func === ALUOpType.jalr, "MbpIRight")
    BoringUtils.addSource(wrong && func === ALUOpType.jalr, "MbpIWrong")
    BoringUtils.addSource(right && func === ALUOpType.ret, "MbpRRight")
    BoringUtils.addSource(wrong && func === ALUOpType.ret, "MbpRWrong")
  }
}<|MERGE_RESOLUTION|>--- conflicted
+++ resolved
@@ -100,8 +100,7 @@
   val isBru = ALUOpType.isBru(func)
   // val pcPlus2 = ALUOpType.pcPlus2(func)
   val taken = LookupTree(ALUOpType.getBranchType(func), branchOpTable) ^ ALUOpType.isBranchInvert(func)
-<<<<<<< HEAD
-  val target = Mux(isBranch, io.cfIn.pc + io.offset, adderRes)(VAddrBits-1,0)
+  val target = Mux(isBranch, io.cfIn.pc + io.offset, adderRes)(NVAddrBits-1,0)
   val predictWrong = Mux(!taken && isBranch, io.cfIn.brIdx, !io.cfIn.brIdx || (io.redirect.target =/= io.cfIn.pnpc))
   // val predictWrong = (io.redirect.target =/= io.cfIn.pnpc)
   val isRVC = io.cfIn.isRVC
@@ -114,12 +113,6 @@
       printf("[ERROR] pc %x inst %x rvc %x\n",io.cfIn.pc, io.cfIn.instr, isRVC)
     }
   }
-=======
-  val target = Mux(isBranch, io.cfIn.pc + io.offset, adderRes)(NVAddrBits-1,0)
-  val predictWrong = Mux(!taken && isBranch, io.cfIn.brIdx, !io.cfIn.brIdx || (io.redirect.target =/= io.cfIn.pnpc))
-  // val predictWrong = (io.redirect.target =/= io.cfIn.pnpc)
-  val isRVC = (io.cfIn.instr(1,0) =/= "b11".U)
->>>>>>> fa26d24f
   io.redirect.target := Mux(!taken && isBranch, Mux(isRVC, io.cfIn.pc + 2.U, io.cfIn.pc + 4.U), target)
   // with branch predictor, this is actually to fix the wrong prediction
   io.redirect.valid := valid && isBru && predictWrong
@@ -159,14 +152,10 @@
       printf(" bpuUpdateReq: valid:%d pc:%x isMissPredict:%d actualTarget:%x actualTaken:%x fuOpType:%x btbType:%x isRVC:%d \n", valid && isBru, io.cfIn.pc, predictWrong, target, taken, func, LookupTree(func, RV32I_BRUInstr.bruFuncTobtbTypeTable), isRVC)
     }
   }
-<<<<<<< HEAD
   when(valid && isBru && io.cfIn.pc === "h7f809ad9b8".U){
     printf("[ERROR] bpuUpdateReq: %d: valid:%d pc:%x inst:%x isMissPredict:%d actualTarget:%x actualTaken:%x fuOpType:%x btbType:%x isRVC:%d \n", GTimer(), valid && isBru, io.cfIn.pc, io.cfIn.instr, predictWrong, target, taken, func, LookupTree(func, RV32I_BRUInstr.bruFuncTobtbTypeTable), isRVC)
   }
   io.in.ready := io.out.ready
-=======
-  io.in.ready := true.B
->>>>>>> fa26d24f
   io.out.valid := valid
 
   val bpuUpdateReq = WireInit(0.U.asTypeOf(new BPUUpdateReq))
