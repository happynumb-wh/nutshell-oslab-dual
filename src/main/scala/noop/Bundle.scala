--- conflicted
+++ resolved
@@ -44,13 +44,9 @@
   val redirect = new RedirectIO
   val exceptionVec = Output(Vec(16, Bool()))
   val intrVec = Output(Vec(12, Bool()))
-<<<<<<< HEAD
-  val brIdx = Output(UInt(4.W))
-  val crossPageIPFFix = Output(Bool())
-=======
   val brIdx = Output(Bool()) // for debug only
   val instValid = Output(UInt(4.W))
->>>>>>> 4bee7a0e
+  val crossPageIPFFix = Output(Bool())
 }
 
 class DecodeIO extends NOOPBundle {
