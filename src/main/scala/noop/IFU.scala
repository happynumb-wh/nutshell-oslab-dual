--- conflicted
+++ resolved
@@ -30,20 +30,12 @@
   val pc = RegInit(resetVector.U(VAddrBits.W))
   // val pcBrIdx = RegInit(0.U(4.W))
   val pcInstValid = RegInit("b1111".U)
-<<<<<<< HEAD
   val pcUpdate = Wire(Bool())
   pcUpdate := io.redirect.valid || io.imem.req.fire()
   val snpc = Cat(pc(VAddrBits-1, 3), 0.U(3.W)) + CacheReadWidth.U  // IFU will always ask icache to fetch next instline 
   // Note: we define instline as 8 Byte aligned data from icache 
 
   // Next-line branch predictor
-  val nlp = Module(new NLP)
-
-=======
-  val pcUpdate = io.redirect.valid || io.imem.req.fire()
-  val snpc = Cat(pc(VAddrBits-1, 3), 0.U(3.W)) + CacheReadWidth.U  // IFU will always ask icache to fetch next instline 
-  // Note: we define instline as 8 Byte aligned data from icache 
-
   val nlp = Module(new NLP)
 
   // nlpxxx_latch is used for the situation when I$ is disabled
@@ -68,7 +60,6 @@
   val bpuTarget = if (Settings.HasIcache) nlp.io.out.target else nlptarget_latch
   val bpuBrIdx = if (Settings.HasIcache) nlp.io.brIdx.asUInt else nlpbridx_latch
 
->>>>>>> fa26d24f
   // cross instline inst branch predict logic "lateJump"
   // 
   // if "lateJump", icache will need to fetch next instline, then fetch redirect addr
@@ -88,19 +79,11 @@
   val lateJumpTarget = RegEnable(nlp.io.out.target, lateJump && pcUpdate) // ???
 
   // predicted next pc
-<<<<<<< HEAD
-  val pnpc = Mux(lateJump, snpc, nlp.io.out.target)
- 
-  // next pc
-  val npc = Wire(UInt(VAddrBits.W))
-  npc := Mux(io.redirect.valid, io.redirect.target, Mux(lateJumpLatch, lateJumpTarget, Mux(nlp.io.out.valid, pnpc, snpc)))
-=======
   val pnpc = Mux(lateJump, snpc, bpuTarget)
  
   // next pc
   val npc = Wire(UInt(VAddrBits.W))
   npc := Mux(io.redirect.valid, io.redirect.target, Mux(lateJumpLatch, lateJumpTarget, Mux(bpuValid, pnpc, snpc)))
->>>>>>> fa26d24f
   // val npcIsSeq = Mux(io.redirect.valid , false.B, Mux(lateJumpLatch, false.B, Mux(lateJump, true.B, Mux(nlp.io.out.valid, false.B, true.B)))) //for debug only
 
   // instValid: which part of an instline contains an valid inst
@@ -118,29 +101,14 @@
   // e.g. brIdx 0010 means a branch is predicted/assigned at pc (offset 2)
   val brIdx = Wire(UInt(4.W))
   // predicted branch position index, 4 bit vector
-<<<<<<< HEAD
-  val pbrIdx = nlp.io.brIdx.asUInt | (lateJump << 3)
-  def genBrIdx(pc: UInt) = LookupTree(pc(2,1), List(
-  "b00".U -> "b0001".U,
-  "b01".U -> "b0010".U,
-  "b10".U -> "b0100".U,
-  "b11".U -> "b1000".U
-))
+  val pbrIdx = bpuBrIdx | (lateJump << 3)
   brIdx := Mux(io.redirect.valid, 0.U, Mux(lateJumpLatch, 0.U, pbrIdx))
   
   // BP will be disabled shortly after a redirect request
-=======
-  val pbrIdx = bpuBrIdx | (lateJump << 3)
-  brIdx := Mux(io.redirect.valid, 0.U, Mux(lateJumpLatch, 0.U, pbrIdx))
-  
-  //TODO: BP will be disabled shortly after a redirect request
-
->>>>>>> fa26d24f
   nlp.io.in.pc.valid := io.imem.req.fire() // only predict when Icache accepts a request
   nlp.io.in.pc.bits := npc  // predict one cycle early
   nlp.io.flush := io.redirect.valid // redirect means BPU may need to be updated
 
-<<<<<<< HEAD
   // Multi-cycle branch predictor
   // Multi-cycle branch predictor will not be synthesized if EnableMultiCyclePredictor is set to false
   val mcp = Module(new DummyPredicter)
@@ -169,8 +137,6 @@
     (mcpResultQueue.io.deq.bits.brIdx.asUInt & io.imem.resp.bits.user.get(VAddrBits*2 + 7, VAddrBits*2 + 4)).orR //mcp reports a valid branch
 
 
-=======
->>>>>>> fa26d24f
   //val bp2 = Module(new BPU2)
   //bp2.io.in.bits := io.out.bits
   //bp2.io.in.valid := io.imem.resp.fire()
@@ -206,11 +172,7 @@
       printf("[IFI] pc=%x user=%x redirect %x pcInstValid %b brIdx %b npc %x pc %x pnpc %x\n", io.imem.req.bits.addr, io.imem.req.bits.user.getOrElse(0.U), io.redirect.valid, pcInstValid.asUInt, (pcInstValid & brIdx).asUInt, npc, pc, nlp.io.out.target)
     }
     when (io.out.fire()) {
-<<<<<<< HEAD
       printf("[IFO] pc=%x user=%x inst=%x npc=%x bridx %b valid %b ipf %x\n", io.out.bits.pc, io.imem.resp.bits.user.get, io.out.bits.instr, io.out.bits.pnpc, io.out.bits.brIdx.asUInt, io.out.bits.instValid.asUInt, io.ipf)
-=======
-          printf("[IFO] pc=%x user=%x inst=%x npc=%x bridx %b valid %b ipf %x\n", io.out.bits.pc, io.imem.resp.bits.user.get, io.out.bits.instr, io.out.bits.pnpc, io.out.bits.brIdx.asUInt, io.out.bits.instValid.asUInt, io.ipf)
->>>>>>> fa26d24f
     }
   }
 
