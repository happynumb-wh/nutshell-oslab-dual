package noop

import chisel3._
import chisel3.util._
import chisel3.util.experimental.BoringUtils

import bus.simplebus._
import bus.axi4._
import utils._
import top.Settings

trait HasNOOPParameter {
  val XLEN = if (Settings.get("IsRV32")) 32 else 64
  val HasMExtension = true
  val HasCExtension = true
  val HasDiv = true
  val HasIcache = Settings.get("HasIcache")
  val HasDcache = Settings.get("HasDcache")
  val HasITLB = Settings.get("HasITLB")
  val HasDTLB = Settings.get("HasDTLB")
  val EnableStoreQueue = false
  val AddrBits = 64 // AddrBits is used in some cases
  val VAddrBits = if (Settings.get("IsRV32")) 32 else 39 // VAddrBits is Virtual Memory addr bits
  val PAddrBits = 32 // PAddrBits is Phyical Memory addr bits
  val AddrBytes = AddrBits / 8 // unused
  val DataBits = XLEN
  val DataBytes = DataBits / 8
  val EnableMultiCyclePredictor = false
  val EnableMultiIssue = Settings.get("EnableMultiIssue")
  val EnableSuperScalarExec = Settings.get("EnableSuperScalarExec")
  val EnableOutOfOrderExec = Settings.get("EnableOutOfOrderExec")
  val EnableVirtualMemory = if (Settings.get("HasDTLB") && Settings.get("HasITLB")) true else false
}

trait HasNOOPConst extends HasNOOPParameter {
  val CacheReadWidth = 8
  val ICacheUserBundleWidth = VAddrBits*2 + 9 // TODO: this const depends on VAddrBits
  val DCacheUserBundleWidth = 16
  val IndependentBru = if (Settings.get("EnableOutOfOrderExec")) true else false
}

abstract class NOOPModule extends Module with HasNOOPParameter with HasNOOPConst with HasExceptionNO with HasBackendConst
abstract class NOOPBundle extends Bundle with HasNOOPParameter with HasNOOPConst with HasBackendConst

case class NOOPConfig (
  FPGAPlatform: Boolean = true,
  EnableDebug: Boolean = Settings.get("EnableDebug")
)

object AddressSpace extends HasNOOPParameter {
  // (start, size)
<<<<<<< HEAD
  def mmio = List((0x0000000040000000L, 0x0000000010000000L))
  def dram = (0x0000000060000000L, 0x0000000010000000L)

  //def isMMIO(addr: UInt) = mmio.map(range => ((addr & ~((range._2 - 1).U(32.W))) === range._1.U)).reduce(_ || _)
  def isMMIO(addr: UInt) = addr(31,28) === "h4".U
=======
  // address out of MMIO will be considered as DRAM
  def mmio = List(
    (0x30000000L, 0x10000000L),  // internal devices, such as CLINT and PLIC
    (Settings.getLong("MMIOBase"), Settings.getLong("MMIOSize")) // external devices
  )

  def isMMIO(addr: UInt) = mmio.map(range => {
    require(isPow2(range._2))
    val bits = log2Up(range._2)
    (addr ^ range._1.U)(PAddrBits-1, bits) === 0.U
  }).reduce(_ || _)
>>>>>>> f335abf5
}

class NOOP(implicit val p: NOOPConfig) extends NOOPModule {
  val io = IO(new Bundle {
    val imem = new SimpleBusC
    val dmem = new SimpleBusC
    val mmio = new SimpleBusUC
    val frontend = Flipped(new SimpleBusUC())
  })

  def pipelineConnect2[T <: Data](left: DecoupledIO[T], right: DecoupledIO[T],
    isFlush: Bool, entries: Int = 4, pipe: Boolean = false) = {
    right <> FlushableQueue(left, isFlush,  entries = entries, pipe = pipe)
  }

  // Frontend

  val ifu  = Module(new IFU)
  val ibf = Module(new IBF)
  val idu  = Module(new IDU)

  pipelineConnect2(ifu.io.out, ibf.io.in, ifu.io.flushVec(0))
  PipelineVector2Connect(new CtrlFlowIO, ibf.io.out(0), ibf.io.out(1), idu.io.in(0), idu.io.in(1), ifu.io.flushVec(1), 8)
  ibf.io.flush := ifu.io.flushVec(1)
  idu.io.flush := ifu.io.flushVec(1)
  
  Debug() {
    printf("------------------------ FRONTEND: %d ------------------------\n", GTimer())
    printf("flush = %b, ifu:(%d,%d), ibf:(%d,%d), idu:(%d,%d)\n",
      ifu.io.flushVec.asUInt, ifu.io.out.valid, ifu.io.out.ready,
      ibf.io.in.valid, ibf.io.in.ready, idu.io.in(0).valid, idu.io.in(0).ready)
    when (ifu.io.out.valid) { printf("IFU: pc = 0x%x, instr = 0x%x\n", ifu.io.out.bits.pc, ifu.io.out.bits.instr)} ; 
    when (ibf.io.in.valid) { printf("IBF: pc = 0x%x, instr = 0x%x\n", ibf.io.in.bits.pc, ibf.io.in.bits.instr)}
    when (idu.io.in(0).valid) { printf("IDU1: pc = 0x%x, instr = 0x%x, pnpc = 0x%x\n", idu.io.in(0).bits.pc, idu.io.in(0).bits.instr, idu.io.in(0).bits.pnpc) }
    when (idu.io.in(1).valid) { printf("IDU2: pc = 0x%x, instr = 0x%x, pnpc = 0x%x\n", idu.io.in(1).bits.pc, idu.io.in(1).bits.instr, idu.io.in(1).bits.pnpc) }
  }

  if(EnableOutOfOrderExec){

    val mmioXbar = Module(new SimpleBusCrossbarNto1(if (HasDcache) 2 else 3))
    val backend = Module(new Backend)
    PipelineVector2Connect(new DecodeIO, idu.io.out(0), idu.io.out(1), backend.io.in(0), backend.io.in(1), ifu.io.flushVec(1), 16)
    backend.io.flush := ifu.io.flushVec(2)
    ifu.io.redirect <> backend.io.redirect

    val dmemXbar = Module(new SimpleBusAutoIDCrossbarNto1(4, userBits = if (HasDcache) DCacheUserBundleWidth else 0))

    val itlb = TLB(in = ifu.io.imem, mem = dmemXbar.io.in(2), flush = ifu.io.flushVec(0) | ifu.io.bpFlush, csrMMU = backend.io.memMMU.imem)(TLBConfig(name = "itlb", userBits = ICacheUserBundleWidth, totalEntry = 4))
    ifu.io.ipf := itlb.io.ipf
    io.imem <> Cache(in = itlb.io.out, mmio = mmioXbar.io.in.take(1), flush = Fill(2, ifu.io.flushVec(0) | ifu.io.bpFlush), empty = itlb.io.cacheEmpty)(
      CacheConfig(ro = true, name = "icache", userBits = ICacheUserBundleWidth))
    
    val dtlb = TLB(in = backend.io.dtlb, mem = dmemXbar.io.in(1), flush = ifu.io.flushVec(3), csrMMU = backend.io.memMMU.dmem)(TLBConfig(name = "dtlb", userBits = DCacheUserBundleWidth, totalEntry = 64))
    dtlb.io.out := DontCare //FIXIT
    dtlb.io.out.req.ready := true.B //FIXIT

    if(EnableVirtualMemory){
      dmemXbar.io.in(3) <> backend.io.dmem
      io.dmem <> Cache(in = dmemXbar.io.out, mmio = mmioXbar.io.in.drop(1), flush = "b00".U, empty = dtlb.io.cacheEmpty, enable = HasDcache)(
        CacheConfig(ro = false, name = "dcache", userBits = DCacheUserBundleWidth, idBits = 4))
    }else{
      dmemXbar.io.in(1) := DontCare
      dmemXbar.io.in(3) := DontCare
      dmemXbar.io.out := DontCare
      io.dmem <> Cache(in = backend.io.dmem, mmio = mmioXbar.io.in.drop(1), flush = "b00".U, empty = dtlb.io.cacheEmpty, enable = HasDcache)(
        CacheConfig(ro = false, name = "dcache", userBits = DCacheUserBundleWidth))
    }

    // Make DMA access through L1 DCache to keep coherence
    val expender = Module(new SimpleBusUCExpender(userBits = DCacheUserBundleWidth, userVal = 0.U))
    expender.io.in <> io.frontend
    dmemXbar.io.in(0) <> expender.io.out

    io.mmio <> mmioXbar.io.out

    Debug(){
      printf("------------------------ BACKEND : %d ------------------------\n", GTimer())
    }
  }else{
    val backend = Module(new Backend_seq)

    PipelineVector2Connect(new DecodeIO, idu.io.out(0), idu.io.out(1), backend.io.in(0), backend.io.in(1), ifu.io.flushVec(1), 16)

    val mmioXbar = Module(new SimpleBusCrossbarNto1(2))
    val dmemXbar = Module(new SimpleBusCrossbarNto1(4))

    val itlb = EmbeddedTLB(in = ifu.io.imem, mem = dmemXbar.io.in(1), flush = ifu.io.flushVec(0) | ifu.io.bpFlush, csrMMU = backend.io.memMMU.imem, enable = HasITLB)(TLBConfig(name = "itlb", userBits = ICacheUserBundleWidth, totalEntry = 4))
    ifu.io.ipf := itlb.io.ipf
    io.imem <> Cache(in = itlb.io.out, mmio = mmioXbar.io.in.take(1), flush = Fill(2, ifu.io.flushVec(0) | ifu.io.bpFlush), empty = itlb.io.cacheEmpty, enable = HasIcache)(CacheConfig(ro = true, name = "icache", userBits = ICacheUserBundleWidth))
    
    // dtlb
    val dtlb = EmbeddedTLB(in = backend.io.dmem, mem = dmemXbar.io.in(2), flush = false.B, csrMMU = backend.io.memMMU.dmem, enable = HasDTLB)(TLBConfig(name = "dtlb", totalEntry = 64))
    dmemXbar.io.in(0) <> dtlb.io.out
    io.dmem <> Cache(in = dmemXbar.io.out, mmio = mmioXbar.io.in.drop(1), flush = "b00".U, empty = dtlb.io.cacheEmpty, enable = HasDcache)(CacheConfig(ro = false, name = "dcache"))

    // redirect
    ifu.io.redirect <> backend.io.redirect
    backend.io.flush := ifu.io.flushVec(3,2)

    // Make DMA access through L1 DCache to keep coherence
    dmemXbar.io.in(3) <> io.frontend

    io.mmio <> mmioXbar.io.out

    Debug() {
      printf("------------------------ BACKEND : %d ------------------------\n", GTimer())
    }
  } 
}<|MERGE_RESOLUTION|>--- conflicted
+++ resolved
@@ -49,13 +49,6 @@
 
 object AddressSpace extends HasNOOPParameter {
   // (start, size)
-<<<<<<< HEAD
-  def mmio = List((0x0000000040000000L, 0x0000000010000000L))
-  def dram = (0x0000000060000000L, 0x0000000010000000L)
-
-  //def isMMIO(addr: UInt) = mmio.map(range => ((addr & ~((range._2 - 1).U(32.W))) === range._1.U)).reduce(_ || _)
-  def isMMIO(addr: UInt) = addr(31,28) === "h4".U
-=======
   // address out of MMIO will be considered as DRAM
   def mmio = List(
     (0x30000000L, 0x10000000L),  // internal devices, such as CLINT and PLIC
@@ -67,7 +60,6 @@
     val bits = log2Up(range._2)
     (addr ^ range._1.U)(PAddrBits-1, bits) === 0.U
   }).reduce(_ || _)
->>>>>>> f335abf5
 }
 
 class NOOP(implicit val p: NOOPConfig) extends NOOPModule {
