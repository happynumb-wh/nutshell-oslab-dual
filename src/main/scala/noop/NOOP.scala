package noop

import chisel3._
import chisel3.util._
import chisel3.util.experimental.BoringUtils

import bus.simplebus._
import bus.axi4._
import utils._

trait HasNOOPParameter {
  val XLEN = 64
  val HasMExtension = true
  val HasCExtension = true
  val HasDiv = true
  val HasIcache = true
  val HasDcache = true
  val AddrBits = 64 // AddrBits is used in some cases
  val VAddrBits = 39 // VAddrBits is Virtual Memory addr bits
  val PAddrBits = 32 // PAddrBits is Phyical Memory addr bits
  val AddrBytes = AddrBits / 8 // unused
  val DataBits = XLEN
  val DataBytes = DataBits / 8
  val EnableMultiCyclePredictor = false
  val EnableMultiIssue = true
  val EnableSuperScalarExec = true
  val EnableOutOfOrderExec = true
  val EnableVirtualMemory = true
}

trait HasNOOPConst {
  val CacheReadWidth = 8
  val ICacheUserBundleWidth = 39*2 + 9 // TODO: this const depends on VAddrBits
  val DCacheUserBundleWidth = 16
  val IndependentBru = true
}

abstract class NOOPModule extends Module with HasNOOPParameter with HasNOOPConst with HasExceptionNO with HasBackendConst
abstract class NOOPBundle extends Bundle with HasNOOPParameter with HasNOOPConst with HasBackendConst

case class NOOPConfig (
  FPGAPlatform: Boolean = true,
  EnableDebug: Boolean = false
)

object AddressSpace {
  // (start, size)
  def mmio = List((0x0000000040000000L, 0x0000000010000000L))
  def dram = (0x0000000080000000L, 0x0000000010000000L)

  //def isMMIO(addr: UInt) = mmio.map(range => ((addr & ~((range._2 - 1).U(32.W))) === range._1.U)).reduce(_ || _)
  def isMMIO(addr: UInt) = addr(31,28) === "h4".U
}

class NOOP(implicit val p: NOOPConfig) extends NOOPModule {
  val io = IO(new Bundle {
    val imem = new SimpleBusC
    val dmem = new SimpleBusC
    val mmio = new SimpleBusUC
    val frontend = Flipped(new SimpleBusUC())
  })

  def pipelineConnect2[T <: Data](left: DecoupledIO[T], right: DecoupledIO[T],
    isFlush: Bool, entries: Int = 4, pipe: Boolean = false) = {
    right <> FlushableQueue(left, isFlush,  entries = entries, pipe = pipe)
  }

  val ifu  = Module(new IFU)
  val ibf = Module(new IBF)
  val idu  = Module(new IDU)

  pipelineConnect2(ifu.io.out, ibf.io.in, ifu.io.flushVec(0))
  PipelineVector2Connect(new CtrlFlowIO, ibf.io.out(0), ibf.io.out(1), idu.io.in(0), idu.io.in(1), ifu.io.flushVec(1), 8)
  ibf.io.flush := ifu.io.flushVec(1)
  idu.io.flush := ifu.io.flushVec(1)
  
  Debug() {
    printf("------------------------ FRONTEND: %d ------------------------\n", GTimer())
    printf("flush = %b, ifu:(%d,%d), ibf:(%d,%d), idu:(%d,%d)\n",
      ifu.io.flushVec.asUInt, ifu.io.out.valid, ifu.io.out.ready,
      ibf.io.in.valid, ibf.io.in.ready, idu.io.in(0).valid, idu.io.in(0).ready)
    when (ifu.io.out.valid) { printf("IFU: pc = 0x%x, instr = 0x%x\n", ifu.io.out.bits.pc, ifu.io.out.bits.instr)} ; 
    when (ibf.io.in.valid) { printf("IBF: pc = 0x%x, instr = 0x%x\n", ibf.io.in.bits.pc, ibf.io.in.bits.instr)}
    when (idu.io.in(0).valid) { printf("IDU1: pc = 0x%x, instr = 0x%x, pnpc = 0x%x\n", idu.io.in(0).bits.pc, idu.io.in(0).bits.instr, idu.io.in(0).bits.pnpc) }
    when (idu.io.in(1).valid) { printf("IDU2: pc = 0x%x, instr = 0x%x, pnpc = 0x%x\n", idu.io.in(1).bits.pc, idu.io.in(1).bits.instr, idu.io.in(1).bits.pnpc) }
  }

  val mmioXbar = Module(new SimpleBusCrossbarNto1(if (HasDcache) 2 else 3))

  if(EnableOutOfOrderExec){

    val backend = Module(new Backend)
    PipelineVector2Connect(new DecodeIO, idu.io.out(0), idu.io.out(1), backend.io.in(0), backend.io.in(1), ifu.io.flushVec(1), 16)
    backend.io.flush := ifu.io.flushVec(2)
    ifu.io.redirect <> backend.io.redirect

    val dmemXbar = Module(new SimpleBusAutoIDCrossbarNto1(4, userBits = if (HasDcache) DCacheUserBundleWidth else 0))

<<<<<<< HEAD
    val itlb = TLB(in = ifu.io.imem, mem = dmemXbar.io.in(2), flush = ifu.io.flushVec(0) | ifu.io.bpFlush, csrMMU = backend.io.memMMU.imem)(TLBConfig(name = "itlb", userBits = ICacheUserBundleWidth, totalEntry = 4))
=======
    val itlb = EmbeddedTLB(in = ifu.io.imem, mem = dmemXbar.io.in(1), flush = ifu.io.flushVec(0) | ifu.io.bpFlush, csrMMU = backend.io.memMMU.imem)(TLBConfig(name = "itlb", userBits = ICacheUserBundleWidth, totalEntry = 4))
>>>>>>> 3df14c28
    ifu.io.ipf := itlb.io.ipf
    io.imem <> Cache(in = itlb.io.out, mmio = mmioXbar.io.in.take(1), flush = Fill(2, ifu.io.flushVec(0) | ifu.io.bpFlush), empty = itlb.io.cacheEmpty)(
      CacheConfig(ro = true, name = "icache", userBits = ICacheUserBundleWidth))
    
<<<<<<< HEAD
    val dtlb = TLB(in = backend.io.dtlb, mem = dmemXbar.io.in(1), flush = ifu.io.flushVec(3), csrMMU = backend.io.memMMU.dmem)(TLBConfig(name = "dtlb", userBits = DCacheUserBundleWidth, totalEntry = 64))
    dtlb.io.out := DontCare //FIXIT
    dtlb.io.out.req.ready := true.B //FIXIT

    if(EnableVirtualMemory){
      dmemXbar.io.in(3) <> backend.io.dmem
      io.dmem <> Cache(in = dmemXbar.io.out, mmio = mmioXbar.io.in.drop(1), flush = "b00".U, empty = dtlb.io.cacheEmpty, enable = HasDcache)(
        CacheConfig(ro = false, name = "dcache", userBits = DCacheUserBundleWidth, idBits = 4))
    }else{
      dmemXbar.io.in(1) := DontCare
      dmemXbar.io.in(3) := DontCare
      dmemXbar.io.out := DontCare
      io.dmem <> Cache(in = backend.io.dmem, mmio = mmioXbar.io.in.drop(1), flush = "b00".U, empty = dtlb.io.cacheEmpty, enable = HasDcache)(
        CacheConfig(ro = false, name = "dcache", userBits = DCacheUserBundleWidth))
    }
=======
    val dtlb = EmbeddedTLB(in = backend.io.dmem, mem = dmemXbar.io.in(2), flush = false.B, csrMMU = backend.io.memMMU.dmem)(TLBConfig(name = "dtlb", totalEntry = 64))
    dmemXbar.io.in(0) <> dtlb.io.out
    io.dmem <> Cache(in = dmemXbar.io.out, mmio = mmioXbar.io.in.drop(1), flush = "b00".U, empty = dtlb.io.cacheEmpty, enable = HasDcache)(CacheConfig(ro = false, name = "dcache"))
>>>>>>> 3df14c28

    // Make DMA access through L1 DCache to keep coherence
    val expender = Module(new SimpleBusUCExpender(userBits = DCacheUserBundleWidth, userVal = 0.U))
    expender.io.in <> io.frontend
    dmemXbar.io.in(0) <> expender.io.out

    Debug(){
      printf("------------------------ BACKEND : %d ------------------------\n", GTimer())
    }
  }else{

    val isu  = Module(new ISU)
    val exu  = Module(new EXU)
    val wbu  = Module(new WBU)
    PipelineVector2Connect(new DecodeIO, idu.io.out(0), idu.io.out(1), isu.io.in(0), isu.io.in(1), ifu.io.flushVec(1), 16)
    PipelineConnect(isu.io.out, exu.io.in, exu.io.out.fire(), ifu.io.flushVec(2))
    PipelineConnect(exu.io.out, wbu.io.in, true.B, ifu.io.flushVec(3))
    isu.io.flush := ifu.io.flushVec(2)
    exu.io.flush := ifu.io.flushVec(3)

    Debug() {
      printf("------------------------ TIMER: %d ------------------------\n", GTimer())
      printf("flush = %b, ifu:(%d,%d), ibf:(%d,%d), idu:(%d,%d), isu:(%d,%d), exu:(%d,%d), wbu: (%d,%d)\n",
        ifu.io.flushVec.asUInt, ifu.io.out.valid, ifu.io.out.ready,
        ibf.io.in.valid, ibf.io.in.ready, idu.io.in(0).valid, idu.io.in(0).ready, isu.io.in(0).valid, isu.io.in(0).ready,
        exu.io.in.valid, exu.io.in.ready, wbu.io.in.valid, wbu.io.in.ready)
      when (ifu.io.out.valid) { printf("IFU: pc = 0x%x, instr = 0x%x\n", ifu.io.out.bits.pc, ifu.io.out.bits.instr)} ; 
      when (ibf.io.in.valid) { printf("IBF: pc = 0x%x, instr = 0x%x\n", ibf.io.in.bits.pc, ibf.io.in.bits.instr)}
      when (idu.io.in(0).valid) { printf("IDU1: pc = 0x%x, instr = 0x%x, pnpc = 0x%x\n", idu.io.in(0).bits.pc, idu.io.in(0).bits.instr, idu.io.in(0).bits.pnpc) }
      when (idu.io.in(1).valid) { printf("IDU2: pc = 0x%x, instr = 0x%x, pnpc = 0x%x\n", idu.io.in(1).bits.pc, idu.io.in(1).bits.instr, idu.io.in(1).bits.pnpc) }
      when (isu.io.in(0).valid)  { printf("ISU: pc = 0x%x, pnpc = 0x%x\n", isu.io.in(0).bits.cf.pc, isu.io.in(0).bits.cf.pnpc)} ;
      when (exu.io.in.valid)  { printf("EXU: pc = 0x%x, pnpc = 0x%x\n", exu.io.in.bits(0).cf.pc, exu.io.in.bits(0).cf.pnpc)} ;
      when (wbu.io.in.valid)  { printf("WBU: pc = 0x%x rfWen:%d rfDest:%d rfData:%x Futype:%x\n", wbu.io.in.bits(0).decode.cf.pc, wbu.io.in.bits(0).decode.ctrl.rfWen, wbu.io.in.bits(0).decode.ctrl.rfDest, wbu.io.wb(0).rfData, wbu.io.in.bits(0).decode.ctrl.fuType )}
      // when (io.in.valid) { printf("TIMER: %d WBU: pc = 0x%x wen %x wdata %x mmio %x intrNO %x\n", GTimer(), io.in.bits.decode.cf.pc, io.wb.rfWen, io.wb.rfData, io.in.bits.isMMIO, io.in.bits.intrNO) }
      // printf(p"IFUO: redirectIO:${ifu.io.out.bits.redirect}\n") ; printf("IFUO: exceptionVec: %x\n", ifu.io.out.bits.exceptionVec.asUInt)} 
      // printf(p"IDUO: redirectIO:${idu.io.out.bits.cf.redirect} redirectIOC:${idu.io.redirect}\n") ; printf("IDUO: exceptionVec:%x\n", idu.io.out.bits.cf.exceptionVec.asUInt)}
      // printf(p"ISUO: ${isu.io.out.bits.cf.redirect}\n") ; printf("ISUO: exceptionVec:%x\n", isu.io.out.bits.cf.exceptionVec.asUInt)}
      // when (exu.io.out.bits.decode.cf.redirect.valid) { printf("EXUO: redirect valid:%d target:%x\n", exu.io.out.bits.decode.cf.redirect.valid, exu.io.out.bits.decode.cf.redirect.target) }
      // when (wbu.io.in.valid) { printf("WBU: pc = 0x%x rfWen:%d rfDest:%d rfData:%x Futype:%x commits(0):%x commits(1):%x commits(3):%x\n", wbu.io.in.bits.decode.cf.pc, wbu.io.in.bits.decode.ctrl.rfWen, wbu.io.in.bits.decode.ctrl.rfDest, wbu.io.wb.rfData, wbu.io.in.bits.decode.ctrl.fuType, wbu.io.in.bits.commits(0), wbu.io.in.bits.commits(1), wbu.io.in.bits.commits(3)) }
    }

    isu.io.wb <> wbu.io.wb
    ifu.io.redirect <> wbu.io.redirect
    // forward
    isu.io.forward <> exu.io.forward

<<<<<<< HEAD
    val dmemXbar = Module(new SimpleBusCrossbarNto1(4, userBits = if (HasDcache) DCacheUserBundleWidth else 0))

    val itlb = TLB(in = ifu.io.imem, mem = dmemXbar.io.in(1), flush = ifu.io.flushVec(0) | ifu.io.bpFlush, csrMMU = exu.io.memMMU.imem)(TLBConfig(name = "itlb", userBits = ICacheUserBundleWidth, totalEntry = 4))
=======
    val itlb = EmbeddedTLB(in = ifu.io.imem, mem = dmemXbar.io.in(1), flush = ifu.io.flushVec(0) | ifu.io.bpFlush, csrMMU = exu.io.memMMU.imem)(TLBConfig(name = "itlb", userBits = ICacheUserBundleWidth, totalEntry = 4))
>>>>>>> 3df14c28
    ifu.io.ipf := itlb.io.ipf
    io.imem <> Cache(in = itlb.io.out, mmio = mmioXbar.io.in.take(1), flush = Fill(2, ifu.io.flushVec(0) | ifu.io.bpFlush), empty = itlb.io.cacheEmpty)(
      CacheConfig(ro = true, name = "icache", userBits = ICacheUserBundleWidth))
    
    val dtlb = EmbeddedTLB(in = exu.io.dmem, mem = dmemXbar.io.in(2), flush = false.B, csrMMU = exu.io.memMMU.dmem)(TLBConfig(name = "dtlb", totalEntry = 64))
    dmemXbar.io.in(0) <> dtlb.io.out
    io.dmem <> Cache(in = dmemXbar.io.out, mmio = mmioXbar.io.in.drop(1), flush = "b00".U, empty = dtlb.io.cacheEmpty, enable = HasDcache)(CacheConfig(ro = false, name = "dcache"))

    // Make DMA access through L1 DCache to keep coherence
    dmemXbar.io.in(3) <> io.frontend
  }  

  io.mmio <> mmioXbar.io.out
}<|MERGE_RESOLUTION|>--- conflicted
+++ resolved
@@ -96,16 +96,11 @@
 
     val dmemXbar = Module(new SimpleBusAutoIDCrossbarNto1(4, userBits = if (HasDcache) DCacheUserBundleWidth else 0))
 
-<<<<<<< HEAD
     val itlb = TLB(in = ifu.io.imem, mem = dmemXbar.io.in(2), flush = ifu.io.flushVec(0) | ifu.io.bpFlush, csrMMU = backend.io.memMMU.imem)(TLBConfig(name = "itlb", userBits = ICacheUserBundleWidth, totalEntry = 4))
-=======
-    val itlb = EmbeddedTLB(in = ifu.io.imem, mem = dmemXbar.io.in(1), flush = ifu.io.flushVec(0) | ifu.io.bpFlush, csrMMU = backend.io.memMMU.imem)(TLBConfig(name = "itlb", userBits = ICacheUserBundleWidth, totalEntry = 4))
->>>>>>> 3df14c28
     ifu.io.ipf := itlb.io.ipf
     io.imem <> Cache(in = itlb.io.out, mmio = mmioXbar.io.in.take(1), flush = Fill(2, ifu.io.flushVec(0) | ifu.io.bpFlush), empty = itlb.io.cacheEmpty)(
       CacheConfig(ro = true, name = "icache", userBits = ICacheUserBundleWidth))
     
-<<<<<<< HEAD
     val dtlb = TLB(in = backend.io.dtlb, mem = dmemXbar.io.in(1), flush = ifu.io.flushVec(3), csrMMU = backend.io.memMMU.dmem)(TLBConfig(name = "dtlb", userBits = DCacheUserBundleWidth, totalEntry = 64))
     dtlb.io.out := DontCare //FIXIT
     dtlb.io.out.req.ready := true.B //FIXIT
@@ -121,11 +116,6 @@
       io.dmem <> Cache(in = backend.io.dmem, mmio = mmioXbar.io.in.drop(1), flush = "b00".U, empty = dtlb.io.cacheEmpty, enable = HasDcache)(
         CacheConfig(ro = false, name = "dcache", userBits = DCacheUserBundleWidth))
     }
-=======
-    val dtlb = EmbeddedTLB(in = backend.io.dmem, mem = dmemXbar.io.in(2), flush = false.B, csrMMU = backend.io.memMMU.dmem)(TLBConfig(name = "dtlb", totalEntry = 64))
-    dmemXbar.io.in(0) <> dtlb.io.out
-    io.dmem <> Cache(in = dmemXbar.io.out, mmio = mmioXbar.io.in.drop(1), flush = "b00".U, empty = dtlb.io.cacheEmpty, enable = HasDcache)(CacheConfig(ro = false, name = "dcache"))
->>>>>>> 3df14c28
 
     // Make DMA access through L1 DCache to keep coherence
     val expender = Module(new SimpleBusUCExpender(userBits = DCacheUserBundleWidth, userVal = 0.U))
@@ -172,13 +162,9 @@
     // forward
     isu.io.forward <> exu.io.forward
 
-<<<<<<< HEAD
     val dmemXbar = Module(new SimpleBusCrossbarNto1(4, userBits = if (HasDcache) DCacheUserBundleWidth else 0))
 
     val itlb = TLB(in = ifu.io.imem, mem = dmemXbar.io.in(1), flush = ifu.io.flushVec(0) | ifu.io.bpFlush, csrMMU = exu.io.memMMU.imem)(TLBConfig(name = "itlb", userBits = ICacheUserBundleWidth, totalEntry = 4))
-=======
-    val itlb = EmbeddedTLB(in = ifu.io.imem, mem = dmemXbar.io.in(1), flush = ifu.io.flushVec(0) | ifu.io.bpFlush, csrMMU = exu.io.memMMU.imem)(TLBConfig(name = "itlb", userBits = ICacheUserBundleWidth, totalEntry = 4))
->>>>>>> 3df14c28
     ifu.io.ipf := itlb.io.ipf
     io.imem <> Cache(in = itlb.io.out, mmio = mmioXbar.io.in.take(1), flush = Fill(2, ifu.io.flushVec(0) | ifu.io.bpFlush), empty = itlb.io.cacheEmpty)(
       CacheConfig(ro = true, name = "icache", userBits = ICacheUserBundleWidth))
