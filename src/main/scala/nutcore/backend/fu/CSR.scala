--- conflicted
+++ resolved
@@ -87,7 +87,7 @@
   val DasicsUMainBoundHi = 0x5C1
   val DasicsUMainBoundLo = 0x5C2
 
-  // Machine Information Registers 
+  // Machine Information Registers
   val Mvendorid     = 0xF11 
   val Marchid       = 0xF12 
   val Mimpid        = 0xF13 
@@ -303,22 +303,16 @@
   if(HasMExtension){ extList = extList :+ 'm'}
   if(HasCExtension){ extList = extList :+ 'c'}
   if(HasNExtension){ extList = extList :+ 'n'}
-  val misaInitVal = getMisaMxl(2) | extList.foldLeft(0.U)((sum, i) => sum | getMisaExt(i)) //"h8000000000141105".U 
+  val misaInitVal = getMisaMxl(2) | extList.foldLeft(0.U)((sum, i) => sum | getMisaExt(i)) //"h8000000000141105".U
   val misa = RegInit(UInt(XLEN.W), misaInitVal) 
   // MXL = 2          | 0 | EXT = b 00 0000 0100 0001 0001 0000 0101
   // (XLEN-1, XLEN-2) |   |(25, 0)  ZY XWVU TSRQ PONM LKJI HGFE DCBA
 
   val mvendorid = RegInit(UInt(XLEN.W), 0.U) // this is a non-commercial implementation
   val marchid = RegInit(UInt(XLEN.W), 0.U) // return 0 to indicate the field is not implemented
-<<<<<<< HEAD
-  val mimpid = RegInit(UInt(XLEN.W), 0.U) // provides a unique encoding of the version of the processor implementation
+  val mimpid = RegInit(UInt(XLEN.W), ImpID.U) // provides a unique encoding of the version of the processor implementation
   val mhartid = RegInit(UInt(XLEN.W), p.HartID.U) // the hardware thread running the code
-  val mstatus = RegInit(UInt(XLEN.W), "h00001800".U)
-=======
-  val mimpid = RegInit(UInt(XLEN.W), ImpID.U) // provides a unique encoding of the version of the processor implementation
-  val mhartid = RegInit(UInt(XLEN.W), 0.U) // the hardware thread running the code
   val mstatus = RegInit(UInt(XLEN.W), "h00001800".U)  // FIXME: sxl and uxl is not set ???
->>>>>>> 325ca77d
   // val mstatus = RegInit(UInt(XLEN.W), "h8000c0100".U)
   // mstatus Value Table
   // | sd   |
@@ -1156,7 +1150,6 @@
   def readWithScala(addr: Int): UInt = mapping(addr)._1
 
   if (!p.FPGAPlatform) {
-<<<<<<< HEAD
     if (p.HartID == 0) {
       // to monitor
       BoringUtils.addSource(readWithScala(perfCntList("Mcycle")._1), "simCycleCnt")
@@ -1181,27 +1174,6 @@
             }
             printf("\n\n\n")
           }
-=======
-    // to monitor
-    BoringUtils.addSource(readWithScala(perfCntList("Mcycle")._1), "simCycleCnt")
-    BoringUtils.addSource(readWithScala(perfCntList("Minstret")._1), "simInstrCnt")
-
-    if (hasPerfCnt && false) {
-      // display all perfcnt when nutcoretrap is executed
-      val PrintPerfCntToCSV = true
-      when (nutcoretrap) {
-        printf("======== PerfCnt =========\n")
-        perfCntList.toSeq.sortBy(_._2._1).map { case (name, (addr, boringId)) =>
-          printf("%d <- " + name + "\n", readWithScala(addr)) }
-        if(PrintPerfCntToCSV){
-        printf("======== PerfCntCSV =========\n\n")
-        perfCntList.toSeq.sortBy(_._2._1).map { case (name, (addr, boringId)) =>
-          printf(name + ", ")}
-        printf("\n\n\n")
-        perfCntList.toSeq.sortBy(_._2._1).map { case (name, (addr, boringId)) =>
-          printf("%d, ", readWithScala(addr)) }
-        printf("\n\n\n")
->>>>>>> 325ca77d
         }
       }
 
