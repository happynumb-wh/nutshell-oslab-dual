#include "common.h"
#include "difftest.h"
#include <stdio.h>
#include <stdlib.h>
#include <dlfcn.h>

#ifndef REF_SO
# error Please define REF_SO to the path of NEMU shared object file
#endif

void (*ref_difftest_memcpy_from_dut)(paddr_t dest, void *src, size_t n) = NULL;
void (*ref_difftest_getregs)(void *c) = NULL;
void (*ref_difftest_setregs)(const void *c) = NULL;
void (*ref_difftest_exec)(uint64_t n) = NULL;
void (*ref_difftest_raise_intr)(uint64_t NO) = NULL;
void (*ref_isa_reg_display)(void) = NULL;

static bool is_skip_ref;
static bool is_skip_dut;

// this is used to let ref skip instructions which
// can not produce consistent behavior with NEMU
void difftest_skip_ref() {
  is_skip_ref = true;
}

// this is used to deal with instruction packing in QEMU.
// Sometimes letting QEMU step once will execute multiple instructions.
// We should skip checking until NEMU's pc catches up with QEMU's pc.
void difftest_skip_dut() {
  if (is_skip_dut) return;

  ref_difftest_exec(1);
  is_skip_dut = true;
}

void init_difftest(rtlreg_t *reg) {
  void *handle;
  handle = dlopen(REF_SO, RTLD_LAZY | RTLD_DEEPBIND);
  assert(handle);

  ref_difftest_memcpy_from_dut = (void (*)(paddr_t, void *, size_t))dlsym(handle, "difftest_memcpy_from_dut");
  assert(ref_difftest_memcpy_from_dut);

  ref_difftest_getregs = (void (*)(void *))dlsym(handle, "difftest_getregs");
  assert(ref_difftest_getregs);

  ref_difftest_setregs = (void (*)(const void *))dlsym(handle, "difftest_setregs");
  assert(ref_difftest_setregs);

  ref_difftest_exec = (void (*)(uint64_t))dlsym(handle, "difftest_exec");
  assert(ref_difftest_exec);

  ref_difftest_raise_intr = (void (*)(uint64_t))dlsym(handle, "difftest_raise_intr");
  assert(ref_difftest_raise_intr);

  ref_isa_reg_display = (void (*)(void))dlsym(handle, "isa_reg_display");
  assert(ref_isa_reg_display);

  void (*ref_difftest_init)(void) = (void (*)(void))dlsym(handle, "difftest_init");
  assert(ref_difftest_init);

  ref_difftest_init();
  void* get_img_start();
  long get_img_size();
  ref_difftest_memcpy_from_dut(0x80000000, get_img_start(), get_img_size());
  ref_difftest_setregs(reg);
}

static const char *reg_name[DIFFTEST_NR_REG] = {
  "$0", "ra", "sp", "gp", "tp", "t0", "t1", "t2",
  "s0", "s1", "a0", "a1", "a2", "a3", "a4", "a5",
  "a6", "a7", "s2", "s3", "s4", "s5", "s6", "s7",
  "s8", "s9", "s10", "s11", "t3", "t4", "t5", "t6",
  "this_pc"
#ifndef __RV32__
  ,"mstatus", "mcause", "mepc",
  "sstatus", "scause", "sepc"
#endif
};

<<<<<<< HEAD
int difftest_step(uint64_t *reg_scala, uint32_t this_inst,
=======
int difftest_step(rtlreg_t *reg_scala, uint32_t this_inst,
>>>>>>> fa26d24f
  int isMMIO, int isRVC, int isRVC2, uint64_t intrNO, int priviledgeMode, 
  int isMultiCommit
  ) {

  // Note:
  // reg_scala[DIFFTEST_THIS_PC] is the first PC commited by CPU-WB
  // ref_r[DIFFTEST_THIS_PC] is NEMU's next PC
  // To skip the compare of an instruction, replace NEMU reg value with CPU's regfile value,
  // then set NEMU's PC to next PC to be run

  #define DEBUG_RETIRE_TRACE_SIZE 16

  rtlreg_t ref_r[DIFFTEST_NR_REG];
  rtlreg_t this_pc = reg_scala[DIFFTEST_THIS_PC];
  // ref_difftest_getregs() will get the next pc,
  // therefore we must keep track this one
  static rtlreg_t nemu_this_pc = 0x80000000;
  static rtlreg_t pc_retire_queue[DEBUG_RETIRE_TRACE_SIZE] = {0};
  static uint32_t inst_retire_queue[DEBUG_RETIRE_TRACE_SIZE] = {0};
  static uint32_t multi_commit_queue[DEBUG_RETIRE_TRACE_SIZE] = {0};
  static uint32_t skip_queue[DEBUG_RETIRE_TRACE_SIZE] = {0};
  static int pc_retire_pointer = 7;
<<<<<<< HEAD
  static int need_copy_pc = 0;
  #ifdef NO_DIFFTEST
  return 0;
  #endif

  if (need_copy_pc) {
    need_copy_pc = 0;
    ref_difftest_getregs(&ref_r); // get rf info saved in former cycle
    nemu_this_pc = reg_scala[DIFFTEST_THIS_PC]; // we assume target's pc is right
    ref_r[DIFFTEST_THIS_PC] = reg_scala[DIFFTEST_THIS_PC];
    ref_difftest_setregs(ref_r);
  }
=======
  #ifdef NO_DIFFTEST
  return 0;
  #endif
>>>>>>> fa26d24f

  if (isMMIO) {
    // printf("diff pc: %x isRVC %x\n", this_pc, isRVC);
    // MMIO accessing should not be a branch or jump, just +2/+4 to get the next pc
    int pc_skip = 0;
    pc_skip += isRVC ? 2 : 4;
    pc_skip += isMultiCommit ? (isRVC2 ? 2 : 4) : 0;
    reg_scala[DIFFTEST_THIS_PC] += pc_skip;
    nemu_this_pc += pc_skip;
    // to skip the checking of an instruction, just copy the reg state to reference design
    ref_difftest_setregs(reg_scala);
    pc_retire_pointer = (pc_retire_pointer+1) % DEBUG_RETIRE_TRACE_SIZE;
    pc_retire_queue[pc_retire_pointer] = this_pc;
    inst_retire_queue[pc_retire_pointer] = this_inst;
    multi_commit_queue[pc_retire_pointer] = isMultiCommit;
    skip_queue[pc_retire_pointer] = isMMIO;
<<<<<<< HEAD
    need_copy_pc = 1;
=======
>>>>>>> fa26d24f
    return 0;
  }


  if (intrNO) {
    ref_difftest_raise_intr(intrNO);
  } else {
    ref_difftest_exec(1);
  }

<<<<<<< HEAD
  if (isMultiCommit) {    
=======
  if(isMultiCommit){    
>>>>>>> fa26d24f
    ref_difftest_exec(1);
    // exec 1 more cycle
  }

  ref_difftest_getregs(&ref_r);

  rtlreg_t next_pc = ref_r[32];
  pc_retire_pointer = (pc_retire_pointer+1) % DEBUG_RETIRE_TRACE_SIZE;
  pc_retire_queue[pc_retire_pointer] = this_pc;
  inst_retire_queue[pc_retire_pointer] = this_inst;
  multi_commit_queue[pc_retire_pointer] = isMultiCommit;
  skip_queue[pc_retire_pointer] = isMMIO;
  
  int isCSR = ((this_inst & 0x7f) ==  0x73);
  int isCSRMip = ((this_inst >> 20) == 0x344) && isCSR;
  if (isCSRMip) {
    // We can not handle NEMU.mip.mtip since it is driven by CLINT,
    // which is not accessed in NEMU due to MMIO.
    // Just sync the state of NEMU from NOOP.
    reg_scala[DIFFTEST_THIS_PC] = next_pc;
    nemu_this_pc = next_pc;
    ref_difftest_setregs(reg_scala);
    return 0;
  }

  // replace with "this pc" for checking
  ref_r[DIFFTEST_THIS_PC] = nemu_this_pc;
  nemu_this_pc = next_pc;

  ref_r[0] = 0;

  if (memcmp(reg_scala, ref_r, sizeof(ref_r)) != 0) {
    printf("\n==============Retire Trace==============\n");
    int j;
    for(j = 0; j < DEBUG_RETIRE_TRACE_SIZE; j++){
      printf("retire trace [%x]: pc %010lx inst %08x %s %s %s\n", j, 
        pc_retire_queue[j], 
        inst_retire_queue[j], 
        (multi_commit_queue[j])?"MC":"  ", 
        (skip_queue[j])?"SKIP":"    ", 
        (j==pc_retire_pointer)?"<--":""
      );
    }
    printf("\n==============  Reg Diff  ==============\n");
    ref_isa_reg_display();
    printf("priviledgeMode = %d\n", priviledgeMode);
    puts("");
    int i;
    for (i = 0; i < DIFFTEST_NR_REG; i ++) {
      if (reg_scala[i] != ref_r[i]) {
        printf("%s different at pc = 0x%010lx, right= 0x%016lx, wrong = 0x%016lx\n",
            reg_name[i], this_pc, ref_r[i], reg_scala[i]);
      }
    }
    return 1;
  }
  return 0;
}<|MERGE_RESOLUTION|>--- conflicted
+++ resolved
@@ -79,11 +79,7 @@
 #endif
 };
 
-<<<<<<< HEAD
-int difftest_step(uint64_t *reg_scala, uint32_t this_inst,
-=======
 int difftest_step(rtlreg_t *reg_scala, uint32_t this_inst,
->>>>>>> fa26d24f
   int isMMIO, int isRVC, int isRVC2, uint64_t intrNO, int priviledgeMode, 
   int isMultiCommit
   ) {
@@ -106,7 +102,6 @@
   static uint32_t multi_commit_queue[DEBUG_RETIRE_TRACE_SIZE] = {0};
   static uint32_t skip_queue[DEBUG_RETIRE_TRACE_SIZE] = {0};
   static int pc_retire_pointer = 7;
-<<<<<<< HEAD
   static int need_copy_pc = 0;
   #ifdef NO_DIFFTEST
   return 0;
@@ -119,11 +114,6 @@
     ref_r[DIFFTEST_THIS_PC] = reg_scala[DIFFTEST_THIS_PC];
     ref_difftest_setregs(ref_r);
   }
-=======
-  #ifdef NO_DIFFTEST
-  return 0;
-  #endif
->>>>>>> fa26d24f
 
   if (isMMIO) {
     // printf("diff pc: %x isRVC %x\n", this_pc, isRVC);
@@ -140,10 +130,7 @@
     inst_retire_queue[pc_retire_pointer] = this_inst;
     multi_commit_queue[pc_retire_pointer] = isMultiCommit;
     skip_queue[pc_retire_pointer] = isMMIO;
-<<<<<<< HEAD
     need_copy_pc = 1;
-=======
->>>>>>> fa26d24f
     return 0;
   }
 
@@ -154,11 +141,7 @@
     ref_difftest_exec(1);
   }
 
-<<<<<<< HEAD
   if (isMultiCommit) {    
-=======
-  if(isMultiCommit){    
->>>>>>> fa26d24f
     ref_difftest_exec(1);
     // exec 1 more cycle
   }
