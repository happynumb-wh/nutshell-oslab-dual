--- conflicted
+++ resolved
@@ -96,11 +96,7 @@
     uint32_t lasttime = 0;
     uint64_t lastcommit = n;
     int hascommit = 0;
-<<<<<<< HEAD
-    const int stuck_limit = 600;
-=======
     const int stuck_limit = 500;
->>>>>>> 44899926
     while (!is_finish() && n > 0) {
       single_cycle();
       n --;
