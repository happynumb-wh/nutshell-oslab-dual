#include <cstdlib>
#include <cassert>
#include <iostream>
#include <iomanip>
#include <fstream>
#include <vector>
#include "difftest.h"

//#include "VSimTop__Dpi.h"
#include "common.h"
#include "VNOOPSimTop.h"
#if VM_TRACE
#include <verilated_vcd_c.h>	// Trace file format header
#endif


class Emulator {
  const char *image;
  std::shared_ptr<VNOOPSimTop> dut_ptr;
#if VM_TRACE
  VerilatedVcdC* tfp;
#endif

  // emu control variable
  uint32_t seed;
  uint64_t max_cycles, cycles;

  std::vector<const char *> parse_args(int argc, const char *argv[]);

  static const struct option long_options[];
  static void print_help(const char *file);

  void read_emu_regs(rtlreg_t *r) {
#define macro(x) r[x] = dut_ptr->io_difftest_r_##x
    macro(0); macro(1); macro(2); macro(3); macro(4); macro(5); macro(6); macro(7);
    macro(8); macro(9); macro(10); macro(11); macro(12); macro(13); macro(14); macro(15);
    macro(16); macro(17); macro(18); macro(19); macro(20); macro(21); macro(22); macro(23);
    macro(24); macro(25); macro(26); macro(27); macro(28); macro(29); macro(30); macro(31);
    r[DIFFTEST_THIS_PC] = dut_ptr->io_difftest_thisPC;
#ifndef __RV32__
    r[DIFFTEST_MSTATUS] = dut_ptr->io_difftest_mstatus;
    r[DIFFTEST_SSTATUS] = dut_ptr->io_difftest_sstatus;
    r[DIFFTEST_MEPC   ] = dut_ptr->io_difftest_mepc;
    r[DIFFTEST_SEPC   ] = dut_ptr->io_difftest_sepc;
    r[DIFFTEST_MCAUSE ] = dut_ptr->io_difftest_mcause;
    r[DIFFTEST_SCAUSE ] = dut_ptr->io_difftest_scause;
#endif
  }

  public:
  // argv decay to the secondary pointer
  Emulator(int argc, const char *argv[]):
    image(nullptr),
    dut_ptr(new std::remove_reference<decltype(*dut_ptr)>::type),
    seed(0), max_cycles(-1), cycles(0)
  {
    // init emu
    auto args = parse_args(argc, argv);

    // srand
    srand(seed);
    srand48(seed);
    Verilated::randReset(2);

    // init ram
    extern void init_ram(const char *img);
    init_ram(image);

    // init device
    extern void init_device(void);
    init_device();

    // init core
    reset_ncycles(10);
  }

  void reset_ncycles(size_t cycles) {
    for(int i = 0; i < cycles; i++) {
      dut_ptr->reset = 1;
      dut_ptr->clock = 0;
      dut_ptr->eval();
      dut_ptr->clock = 1;
      dut_ptr->eval();
      dut_ptr->reset = 0;
    }
  }

  void single_cycle() {
    dut_ptr->clock = 0;
    dut_ptr->eval();

    dut_ptr->clock = 1;
    dut_ptr->eval();

#if VM_TRACE
    tfp->dump(cycles);
#endif

    cycles ++;

  }

  void execute_cycles(uint64_t n) {
    extern bool is_finish();
    extern void poll_event(void);
    extern uint32_t uptime(void);
    extern void set_abort(void);
    uint32_t lasttime = 0;
    uint64_t lastcommit = n;
    int hascommit = 0;
    const int stuck_limit = 2000;

#if VM_TRACE
    Verilated::traceEverOn(true);	// Verilator must compute traced signals
    VL_PRINTF("Enabling waves...\n");
    tfp = new VerilatedVcdC;
    dut_ptr->trace(tfp, 99);	// Trace 99 levels of hierarchy
    tfp->open("vlt_dump.vcd");	// Open the dump file
#endif

    while (!is_finish() && n > 0) {
      single_cycle();
      n --;

      if (lastcommit - n > stuck_limit && hascommit) {
        eprintf("No instruction commits for %d cycles, maybe get stuck\n"
            "(please also check whether a fence.i instruction requires more than %d cycles to flush the icache)\n",
            stuck_limit, stuck_limit);
#if VM_TRACE
        tfp->close();
#endif
        set_abort();
      }

      if (!hascommit && dut_ptr->io_difftest_thisPC == 0x80000000u) {
        hascommit = 1;
        extern void init_difftest(rtlreg_t *reg);
        rtlreg_t reg[DIFFTEST_NR_REG];
        read_emu_regs(reg);
        init_difftest(reg);
      }

      // difftest
      if (dut_ptr->io_difftest_commit && hascommit) {
        rtlreg_t reg[DIFFTEST_NR_REG];
        read_emu_regs(reg);

<<<<<<< HEAD
        extern int difftest_step(uint64_t *reg_scala, uint32_t this_inst,
          int isMMIO, int isRVC, int isRVC2, uint64_t intrNO, int priviledgeMode, int isMultiCommit);
        if (dut_ptr->io_difftestCtrl_enable) {
          if (difftest_step(reg, dut_ptr->io_difftest_thisINST,
              dut_ptr->io_difftest_isMMIO, dut_ptr->io_difftest_isRVC, dut_ptr->io_difftest_isRVC2,
              dut_ptr->io_difftest_intrNO, dut_ptr->io_difftest_priviledgeMode, 
              dut_ptr->io_difftest_isMultiCommit)) {
#if VM_TRACE
            tfp->close();
#endif
            set_abort();
=======
        extern int difftest_step(rtlreg_t *reg_scala, uint32_t this_inst,
          int isMMIO, int isRVC, int isRVC2, uint64_t intrNO, int priviledgeMode, int isMultiCommit);
        if (dut_ptr->io_difftestCtrl_enable) {
          if (difftest_step(reg, dut_ptr->io_difftest_thisINST,
                dut_ptr->io_difftest_isMMIO, dut_ptr->io_difftest_isRVC, dut_ptr->io_difftest_isRVC2,
                dut_ptr->io_difftest_intrNO, dut_ptr->io_difftest_priviledgeMode, 
                dut_ptr->io_difftest_isMultiCommit)) {
  #if VM_TRACE
              tfp->close();
  #endif
              set_abort();
>>>>>>> fa26d24f
          }
        }
        lastcommit = n;
      }

      uint32_t t = uptime();
      if (t - lasttime > 100) {
        poll_event();
        lasttime = t;
      }
    }
  }

  void cache_test(uint64_t n) {
    while (n > 0) {
      single_cycle();
      n --;
    }
  }

  void execute() {
//#define CACHE_TEST

#ifdef CACHE_TEST
    eprintf(ANSI_COLOR_MAGENTA "This is random test for cache.\n" ANSI_COLOR_RESET);
    cache_test(max_cycles);
#else
    execute_cycles(max_cycles);
#endif
  }
  uint64_t get_cycles() const { return cycles; }
  uint64_t get_max_cycles() const { return max_cycles; }
};<|MERGE_RESOLUTION|>--- conflicted
+++ resolved
@@ -145,7 +145,6 @@
         rtlreg_t reg[DIFFTEST_NR_REG];
         read_emu_regs(reg);
 
-<<<<<<< HEAD
         extern int difftest_step(uint64_t *reg_scala, uint32_t this_inst,
           int isMMIO, int isRVC, int isRVC2, uint64_t intrNO, int priviledgeMode, int isMultiCommit);
         if (dut_ptr->io_difftestCtrl_enable) {
@@ -157,19 +156,6 @@
             tfp->close();
 #endif
             set_abort();
-=======
-        extern int difftest_step(rtlreg_t *reg_scala, uint32_t this_inst,
-          int isMMIO, int isRVC, int isRVC2, uint64_t intrNO, int priviledgeMode, int isMultiCommit);
-        if (dut_ptr->io_difftestCtrl_enable) {
-          if (difftest_step(reg, dut_ptr->io_difftest_thisINST,
-                dut_ptr->io_difftest_isMMIO, dut_ptr->io_difftest_isRVC, dut_ptr->io_difftest_isRVC2,
-                dut_ptr->io_difftest_intrNO, dut_ptr->io_difftest_priviledgeMode, 
-                dut_ptr->io_difftest_isMultiCommit)) {
-  #if VM_TRACE
-              tfp->close();
-  #endif
-              set_abort();
->>>>>>> fa26d24f
           }
         }
         lastcommit = n;
