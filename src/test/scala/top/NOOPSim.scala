--- conflicted
+++ resolved
@@ -39,11 +39,8 @@
 class NOOPSimTop extends Module {
   val io = IO(new Bundle{
     val difftest = new DiffTestIO
-<<<<<<< HEAD
     val logCtrl = new LogCtrlIO
-=======
     val difftestCtrl = new DiffTestCtrlIO
->>>>>>> a201997c
   })
 
   lazy val config = NOOPConfig(FPGAPlatform = false)
@@ -81,7 +78,6 @@
   BoringUtils.addSink(difftest.mcause, "difftestMcause")
   BoringUtils.addSink(difftest.scause, "difftestScause")
   io.difftest := difftest
-<<<<<<< HEAD
 
   val log_begin, log_end, log_level = WireInit(0.U(64.W))
   log_begin := io.logCtrl.log_begin
@@ -97,9 +93,7 @@
   BoringUtils.addSink(log_begin_sink, "DISPLAY_LOG_START")
   BoringUtils.addSink(log_end_sink, "DISPLAY_LOG_END")
   BoringUtils.addSink(log_level_sink, "DISPLAY_LOG_LEVEL")
-=======
   io.difftestCtrl <> mmio.io.difftestCtrl
->>>>>>> a201997c
 }
 
 object TestMain extends App {
