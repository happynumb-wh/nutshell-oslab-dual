/******************************************************************************
*
* Copyright (C) 2013 - 2015 Xilinx, Inc.  All rights reserved.
*
* Permission is hereby granted, free of charge, to any person obtaining a copy
* of this software and associated documentation files (the "Software"), to deal
* in the Software without restriction, including without limitation the rights
* to use, copy, modify, merge, publish, distribute, sublicense, and/or sell
* copies of the Software, and to permit persons to whom the Software is
* furnished to do so, subject to the following conditions:
*
* The above copyright notice and this permission notice shall be included in
* all copies or substantial portions of the Software.
*
* THE SOFTWARE IS PROVIDED "AS IS", WITHOUT WARRANTY OF ANY KIND, EXPRESS OR
* IMPLIED, INCLUDING BUT NOT LIMITED TO THE WARRANTIES OF MERCHANTABILITY,
* FITNESS FOR A PARTICULAR PURPOSE AND NONINFRINGEMENT. IN NO EVENT SHALL
* XILINX  BE LIABLE FOR ANY CLAIM, DAMAGES OR OTHER LIABILITY,
* WHETHER IN AN ACTION OF CONTRACT, TORT OR OTHERWISE, ARISING FROM, OUT OF
* OR IN CONNECTION WITH THE SOFTWARE OR THE USE OR OTHER DEALINGS IN THE
* SOFTWARE.
*
* Except as contained in this notice, the name of the Xilinx shall not be used
* in advertising or otherwise to promote the sale, use or other dealings in
* this Software without prior written authorization from Xilinx.
*
******************************************************************************/
/*****************************************************************************/
/**
*
* @file xilffs_polled_example.c
*
*
* @note This example uses file system with SD to write to and read from
* an SD card using ADMA2 in polled mode.
* To test this example File System should not be in Read Only mode.
* To test this example USE_MKFS option should be true.
*
* This example was tested using SD2.0 card and eMMC (using eMMC to SD adaptor).
*
* To test with different logical drives, drive number should be mentioned in
* both FileName and Path variables. By default, it will take drive 0 if drive
* number is not mentioned in the FileName variable.
* For example, to test logical drive 1
* FileName =  "1:/<file_name>" and Path = "1:/"
* Similarly to test logical drive N, FileName = "N:/<file_name>" and
* Path = "N:/"
*
* None.
*
* <pre>
* MODIFICATION HISTORY:
*
* Ver   Who Date     Changes
* ----- --- -------- -----------------------------------------------
* 1.00a hk  10/17/13 First release
* 2.2   hk  07/28/14 Make changes to enable use of data cache.
* 2.5   sk  07/15/15 Used File size as 8KB to test on emulation platform.
* 2.9   sk  06/09/16 Added support for mkfs.
* 3.10  mn  08/18/18 Change file size to 8MB from 8KB for ZynqMP platform
*
*</pre>
*
******************************************************************************/

/***************************** Include Files *********************************/

#include "xparameters.h"	/* SDK generated parameters */
#include "xsdps.h"		/* SD device driver */
#include "xil_printf.h"
#include "diskio.h"		/* SD raw read/write functions */
#include "ff.h"
#include "xil_cache.h"
#include "xplatform_info.h"
#include "xil_mmu.h"

/************************** Constant Definitions *****************************/


/**************************** Type Definitions *******************************/

/***************** Macros (Inline Functions) Definitions *********************/

/************************** Function Prototypes ******************************/
int FfsSdPolledExample(void);
void RvDiskIOHelper(void);

/************************** Variable Definitions *****************************/
static FIL fil;		/* File object */
static FATFS fatfs;
/*
 * To test logical drive 0, FileName should be "0:/<File name>" or
 * "<file_name>". For logical drive 1, FileName should be "1:/<file_name>"
 */
static char FileName[32] = "RV_BOOT.bin";
static char *SD_File;

#define RV_DRAM_ENTRY	0x10000000
#define RV_RESET_REG	0x43C00000
#define GPIO_BASE   	0x40000000

#define FILE_SIZE_MB	32
#define RV_DRAM_SIZE_MB 256

static UINT FileSize = (FILE_SIZE_MB * 1024 * 1024);

<<<<<<< HEAD
#define SHARED_BUF_BASE		0x5FFFFE00
=======
#define SHARED_BUF_BASE 	0x5FFFFE00
>>>>>>> 325ca77d
#define PHY_SHARED_BUF_BASE	0x1FFFFE00

#define SDIO_CMD_STATUS_OFFSET		0
#define SDIO_CMD_SECT_BASE_OFFSET	1
#define SDIO_CMD_SECT_NUM_OFFSET	2
#define SDIO_CMD_MEM_BUF_OFFSET		3

#define CMD_STATUS_MASK		(1 << 0)
#define CMD_TYPE_MASK		(1 << 7)
#define CMD_RESULT_BIT		8

/* SD card LBA map:
 * FAT32 Boot: 34MB (2048 - 71679)
 * Unformatted: from 71680
 */
#define RV_OS_IMAGE_BASE_SECTOR	71680


/*****************************************************************************/
/**
*
* Main function to call the SD example.
*
* @param	None
*
* @return	XST_SUCCESS if successful, otherwise XST_FAILURE.
*
* @note		None
*
******************************************************************************/
int main(void)
{
	volatile unsigned int *gpio_base = (void *)GPIO_BASE;
	int Status;
	
	int i;

	unsigned int sec_attr;

	INTPTR rv_dram_base;

	xil_printf("RISC-V Boot Environment Setup... \r\n");

	/* Disable cache for RV_DRAM_ENTRY */
	rv_dram_base = (INTPTR)RV_DRAM_ENTRY;

	//set uncached non-shareable section attribute
	sec_attr = 0x04de2;		//S=b0 TEX=b100 AP=b11 Domain=b1111 C=b0, B=b0

	for(i = 0; i < RV_DRAM_SIZE_MB; i++)
	{
		Xil_SetTlbAttributes(rv_dram_base, sec_attr);
		rv_dram_base += 0x100000;		//section size
	}
	//set uncached non-shareable section attribute to shared buffer
	rv_dram_base = (INTPTR)0x5FF00000;
	Xil_SetTlbAttributes(rv_dram_base, sec_attr);

	/* Load RV_BOOT.bin file from SD card to RV_DRAM_ENTRY */
	Status = FfsSdPolledExample();
	if (Status != XST_SUCCESS) {
		xil_printf("SD Polled RISC-V boot file failed \r\n");
		return XST_FAILURE;
	}

	xil_printf("Successfully load RISC-V boot file into DRAM @ 0x%08x \r\n", RV_DRAM_ENTRY);

	if (gpio_base[2] & 0x1) {
  		xil_printf("Pause due to SW0 on PYNQ is pulled up.\r\n");
  		xil_printf("To continue, please pull down SW0.\r\n");
  		while (gpio_base[2] & 0x1) ;
  	}

	xil_printf("Passing system control to RISC-V core... \r\n");

  	// xil_printf("Reset RISC-V core.\r\n");

	/* release RISC-V reset signal */
	// gpio_base[0] = 0x1;

	// while(1);
	RvDiskIOHelper();

	return XST_SUCCESS;

}

/*****************************************************************************/
/**
*
* File system example using SD driver to write to and read from an SD card
* in polled mode. This example creates a new file on an
* SD card (which is previously formatted with FATFS), write data to the file
* and reads the same data back to verify.
*
* @param	None
*
* @return	XST_SUCCESS if successful, otherwise XST_FAILURE.
*
* @note		None
*
******************************************************************************/
int FfsSdPolledExample(void)
{
	FRESULT Res;
	UINT NumBytesRead;
	UINT NumBytesWritten;
	u32 BuffCnt;

	/*
	 * To test logical drive 0, Path should be "0:/"
	 * For logical drive 1, Path should be "1:/"
	 */
	TCHAR *Path = "0:/";

	/*
	 * Register volume work area, initialize device
	 */
	Res = f_mount(&fatfs, Path, 0);

	if (Res != FR_OK) {
		return XST_FAILURE;
	}

	/*
	 * Open file with required permissions.
	 * Here - Creating new file with read/write permissions. .
	 * To open file with write permissions, file system should not
	 * be in Read Only mode.
	 */
	SD_File = (char *)FileName;

	xil_printf("open...\r\n");

	Res = f_open(&fil, SD_File, FA_READ);
	if (Res) {
		return XST_FAILURE;
	}

	xil_printf("lseek...\r\n");

	/*
	 * Pointer to beginning of file .
	 */
	Res = f_lseek(&fil, 0);
	if (Res) {
		return XST_FAILURE;
	}

	xil_printf("read...\r\n");

	/*
	 * Read data from file.
	 */
	Res = f_read(&fil, (void*)RV_DRAM_ENTRY, FileSize,
			&NumBytesRead);
	if (Res) {
		return XST_FAILURE;
	}

	xil_printf("close...\r\n");

	/*
	 * Close file.
	 */
	Res = f_close(&fil);
	if (Res) {
		return XST_FAILURE;
	}

	return XST_SUCCESS;
}

/*****************************************************************************/
/**
*
* Helper function for RISC-V rocket-chip to access SD card logical drive
* with disk I/O interface.
*
* Basic read/write operations in exposed in diskio.c are leveraged, in which LBA address
* is used to describe SD I/O request.
*
* Interactions between RISC-V and ARM are based on a shared buffer in DRAM.
*
* Helper function works in an infinite loop mode to wait for RISC-V I/O requests.
*
* @param	None
*
* @return	None
*
* @note		None
*
******************************************************************************/
void RvDiskIOHelper(void)
{
	volatile unsigned int *rv_shared_buf = (void *)SHARED_BUF_BASE;
	volatile unsigned int *rv_reset_reg = (void *)RV_RESET_REG;
	volatile unsigned int *gpio_base = (void *)GPIO_BASE;
	unsigned int *phy_shared_buf = (void *)(PHY_SHARED_BUF_BASE);

	phy_shared_buf[SDIO_CMD_STATUS_OFFSET] = 0;

	/* release RISC-V reset signal */
	// *rv_reset_reg = 0x0;
  	xil_printf("transfer control to RISC-V core.\r\n");
  	xil_printf("Reset RISC-V core.\r\n");
	gpio_base[0] = 0x1;

	do {
		unsigned int status = rv_shared_buf[SDIO_CMD_STATUS_OFFSET];

		//SDIO command parameters
		DWORD sector = RV_OS_IMAGE_BASE_SECTOR +
			rv_shared_buf[SDIO_CMD_SECT_BASE_OFFSET];

		UINT count = rv_shared_buf[SDIO_CMD_SECT_NUM_OFFSET];

		unsigned int buf_addr = rv_shared_buf[SDIO_CMD_MEM_BUF_OFFSET];

		BYTE *buff;

		DRESULT res;

		// xil_printf("SDIO operation: %d \r\n", (status & CMD_TYPE_MASK));

		//check if RISC-V software sends out an SDIO request
		if ( !(status & CMD_STATUS_MASK) )
			continue;

		/*buffer address re-mapping*/
		// buf_addr = (0x50000000 | (buf_addr & 0x0FFFFFFF));
		buff = (BYTE *)buf_addr;

		// xil_printf("SDIO operation: %d \r\n", (status & CMD_TYPE_MASK));

		// xil_printf("Base sector: %d \r\n", sector);
		// xil_printf("# of sectors: %d \r\n", count);
		// xil_printf("Memory address: %08x \r\n", buff);

		//SDIO read/write operation
		if (status & CMD_TYPE_MASK)
			res = disk_write(0, buff, sector, count);
		else
			res = disk_read(0, buff, sector, count);

		//return result to RISC-V
		status = res << CMD_RESULT_BIT;
		rv_shared_buf[SDIO_CMD_STATUS_OFFSET] = status;

	} while(1);
}<|MERGE_RESOLUTION|>--- conflicted
+++ resolved
@@ -104,11 +104,7 @@
 
 static UINT FileSize = (FILE_SIZE_MB * 1024 * 1024);
 
-<<<<<<< HEAD
 #define SHARED_BUF_BASE		0x5FFFFE00
-=======
-#define SHARED_BUF_BASE 	0x5FFFFE00
->>>>>>> 325ca77d
 #define PHY_SHARED_BUF_BASE	0x1FFFFE00
 
 #define SDIO_CMD_STATUS_OFFSET		0
