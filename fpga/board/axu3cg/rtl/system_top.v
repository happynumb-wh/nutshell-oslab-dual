`include "axi.vh"

`define HAS_HDMI

module system_top (
`ifdef HAS_HDMI
  inout  hdmi_scl,
  inout  hdmi_sda,
  output hdmi_nreset,
  output hdmi_clk,
  output hdmi_hsync,
  output hdmi_vsync,
  output hdmi_videovalid,
  output [23:0] hdmi_rgb
`endif
  //output [7:0] led
);

  `axi_wire(AXI_MEM_MAPPED, 64, 8);
  `axi_wire(AXI_MEM, 64, 8);
  `axi_wire(AXI_MMIO, 64, 8);
  `axi_wire(AXI_DMA, 64, 16);

  wire coreclk;
  wire corerstn;
  wire clk40;
  wire clk27;
  wire uncoreclk;
  wire uncorerstn;

<<<<<<< HEAD
  wire nutshell_uart_tx;
  wire nutshell_uart_rx;
=======
  wire [4:0] intrs;
  wire noop_uart_tx;
  wire noop_uart_rx;
>>>>>>> 0c4ea843

  zynq_soc zynq_soc_i (
    `axi_connect_if(AXI_MEM, AXI_MEM_MAPPED),
    `axi_connect_if(AXI_MMIO, AXI_MMIO),
    `axi_connect_if(AXI_DMA, AXI_DMA),

<<<<<<< HEAD
    // invert connection
    .uart_txd(nutshell_uart_rx),
    .uart_rxd(nutshell_uart_tx),
=======
    .intrs(intrs),

`ifdef HAS_HDMI
    .vga_rgb(hdmi_rgb),
    .vga_hsync(hdmi_hsync),
    .vga_vsync(hdmi_vsync),
    .vga_valid(hdmi_videovalid),
    .clk27(clk27),
    .clk40(clk40),
`endif
>>>>>>> 0c4ea843

    .coreclk(coreclk),
    .corerstn(corerstn),
    .uncoreclk(uncoreclk),
    .uncorerstn(uncorerstn)
  );

  addr_mapper addr_mapper_i(
    `axi_connect_if(s_axi, AXI_MEM),
    `axi_connect_if(m_axi, AXI_MEM_MAPPED)
  );

  reg corerstn_ff;
  always@(posedge uncoreclk) begin
    corerstn_ff <= corerstn;
  end

  reg corerstn_sync[1:0];
  always@(posedge coreclk) begin
    corerstn_sync[0] <= corerstn_ff;
    corerstn_sync[1] <= corerstn_sync[0];
  end

  nutshell nutshell_i(
    `axi_connect_if(AXI_MEM, AXI_MEM),
    `axi_connect_if(AXI_DMA, AXI_DMA),
    `axi_connect_if_no_id(AXI_MMIO, AXI_MMIO),

<<<<<<< HEAD
    .uart_txd(nutshell_uart_tx),
    .uart_rxd(nutshell_uart_rx),

`ifdef HAS_HDMI
    .VGA_rgb(hdmi_rgb),
    .VGA_hsync(hdmi_hsync),
    .VGA_vsync(hdmi_vsync),
    .VGA_videovalid(hdmi_videovalid),
`endif
=======
    .intrs(intrs),
>>>>>>> 0c4ea843

    .coreclk(coreclk),
    .corerstn(corerstn_sync[1]),
    .uncoreclk(uncoreclk),
    .uncorerstn(uncorerstn)
  );

`ifdef HAS_HDMI
  i2c_config hdmi_i2c_config(
    .rst(!uncorerstn),
    .clk(clk27),
    .i2c_scl(hdmi_scl),
    .i2c_sda(hdmi_sda)
  );

  assign hdmi_nreset = uncorerstn;
  assign hdmi_clk = clk40;
`endif

endmodule<|MERGE_RESOLUTION|>--- conflicted
+++ resolved
@@ -28,25 +28,13 @@
   wire uncoreclk;
   wire uncorerstn;
 
-<<<<<<< HEAD
-  wire nutshell_uart_tx;
-  wire nutshell_uart_rx;
-=======
   wire [4:0] intrs;
-  wire noop_uart_tx;
-  wire noop_uart_rx;
->>>>>>> 0c4ea843
 
   zynq_soc zynq_soc_i (
     `axi_connect_if(AXI_MEM, AXI_MEM_MAPPED),
     `axi_connect_if(AXI_MMIO, AXI_MMIO),
     `axi_connect_if(AXI_DMA, AXI_DMA),
 
-<<<<<<< HEAD
-    // invert connection
-    .uart_txd(nutshell_uart_rx),
-    .uart_rxd(nutshell_uart_tx),
-=======
     .intrs(intrs),
 
 `ifdef HAS_HDMI
@@ -57,7 +45,6 @@
     .clk27(clk27),
     .clk40(clk40),
 `endif
->>>>>>> 0c4ea843
 
     .coreclk(coreclk),
     .corerstn(corerstn),
@@ -86,19 +73,7 @@
     `axi_connect_if(AXI_DMA, AXI_DMA),
     `axi_connect_if_no_id(AXI_MMIO, AXI_MMIO),
 
-<<<<<<< HEAD
-    .uart_txd(nutshell_uart_tx),
-    .uart_rxd(nutshell_uart_rx),
-
-`ifdef HAS_HDMI
-    .VGA_rgb(hdmi_rgb),
-    .VGA_hsync(hdmi_hsync),
-    .VGA_vsync(hdmi_vsync),
-    .VGA_videovalid(hdmi_videovalid),
-`endif
-=======
     .intrs(intrs),
->>>>>>> 0c4ea843
 
     .coreclk(coreclk),
     .corerstn(corerstn_sync[1]),
